--- conflicted
+++ resolved
@@ -306,6 +306,18 @@
 | V2_ImMap_AddOrUpdate | 10000 | 4,243,496.42 ns | 38,801.912 ns | 32,401.354 ns |  0.97 |    0.01 | 1109.3750 | 226.5625 | 101.5625 | 6972672 B |
 
 
+|               Method | Count |         Mean |      Error |     StdDev | Ratio | RatioSD |     Gen 0 |    Gen 1 |    Gen 2 |  Allocated |
+|--------------------- |------ |-------------:|-----------:|-----------:|------:|--------:|----------:|---------:|---------:|-----------:|
+| V3_ImMap_AddOrUpdate |   100 |     9.588 us |  0.0417 us |  0.0391 us |  1.00 |    0.00 |    3.5706 |   0.1526 |        - |   21.92 KB |
+| V2_ImMap_AddOrUpdate |   100 |    11.442 us |  0.2251 us |  0.3156 us |  1.19 |    0.03 |    5.9357 |   0.2441 |        - |   36.42 KB |
+|                      |       |              |            |            |       |         |           |          |          |            |
+| V3_ImMap_AddOrUpdate |  1000 |   190.917 us |  2.8929 us |  2.4157 us |  1.00 |    0.00 |   59.5703 |   0.7324 |        - |  365.73 KB |
+| V2_ImMap_AddOrUpdate |  1000 |   189.413 us |  3.7871 us |  4.2094 us |  0.99 |    0.03 |   84.9609 |   0.4883 |        - |  521.63 KB |
+|                      |       |              |            |            |       |         |           |          |          |            |
+| V3_ImMap_AddOrUpdate | 10000 | 4,315.152 us | 35.4322 us | 29.5875 us |  1.00 |    0.00 |  843.7500 | 304.6875 | 140.6250 |  5203.2 KB |
+| V2_ImMap_AddOrUpdate | 10000 | 4,057.928 us | 21.7655 us | 19.2945 us |  0.94 |    0.01 | 1109.3750 | 226.5625 | 101.5625 | 6809.25 KB |
+
+
 ### Adding Branch2Plus1
 
 |               Method | Count |           Mean |        Error |       StdDev | Ratio | RatioSD |     Gen 0 |    Gen 1 |    Gen 2 |  Allocated |
@@ -322,45 +334,6 @@
 | V3_ImMap_AddOrUpdate | 10000 | 4,307,847.3 ns | 41,477.79 ns | 38,798.35 ns |  1.00 |    0.00 |  828.1250 | 328.1250 | 148.4375 | 5104.91 KB |
 | V2_ImMap_AddOrUpdate | 10000 | 4,222,610.3 ns | 41,294.12 ns | 38,626.54 ns |  0.98 |    0.01 | 1109.3750 | 226.5625 | 101.5625 | 6809.25 KB |
 
-<<<<<<< HEAD
-
-### Branch2Something
-
-|               Method | Count |           Mean |         Error |        StdDev |         Median | Ratio | RatioSD |     Gen 0 |    Gen 1 |    Gen 2 |  Allocated |
-|--------------------- |------ |---------------:|--------------:|--------------:|---------------:|------:|--------:|----------:|---------:|---------:|-----------:|
-| V3_ImMap_AddOrUpdate |    14 |       634.2 ns |      16.54 ns |      47.19 ns |       649.9 ns |  1.00 |    0.00 |    0.2031 |   0.0010 |        - |    1.25 KB |
-| V2_ImMap_AddOrUpdate |    14 |     1,261.6 ns |      24.91 ns |      32.38 ns |     1,255.2 ns |  2.24 |    0.15 |    0.4711 |   0.0019 |        - |    2.89 KB |
-|                      |       |                |               |               |                |       |         |           |          |          |            |
-| V3_ImMap_AddOrUpdate |   100 |    10,728.1 ns |     132.89 ns |     256.04 ns |    10,687.1 ns |  1.00 |    0.00 |    3.0365 |   0.1221 |        - |   18.67 KB |
-| V2_ImMap_AddOrUpdate |   100 |    13,802.0 ns |     202.76 ns |     179.74 ns |    13,770.5 ns |  1.28 |    0.03 |    5.9357 |   0.2441 |        - |   36.42 KB |
-|                      |       |                |               |               |                |       |         |           |          |          |            |
-| V3_ImMap_AddOrUpdate |  1000 |   208,359.4 ns |   3,282.59 ns |   3,070.53 ns |   207,107.4 ns |  1.00 |    0.00 |   49.3164 |   1.2207 |        - |  302.71 KB |
-| V2_ImMap_AddOrUpdate |  1000 |   228,623.1 ns |   3,057.97 ns |   2,710.81 ns |   228,502.4 ns |  1.10 |    0.02 |   84.9609 |   0.2441 |        - |  521.63 KB |
-|                      |       |                |               |               |                |       |         |           |          |          |            |
-| V3_ImMap_AddOrUpdate | 10000 | 4,989,873.2 ns |  99,671.49 ns | 160,950.88 ns | 4,972,066.4 ns |  1.00 |    0.00 |  679.6875 | 328.1250 |  62.5000 | 4180.73 KB |
-| V2_ImMap_AddOrUpdate | 10000 | 5,131,186.5 ns | 101,971.01 ns | 175,894.98 ns | 5,100,757.0 ns |  1.03 |    0.04 | 1109.3750 | 226.5625 | 101.5625 | 6809.29 KB |
-
-### With hashes
-
-|               Method | Count |           Mean |        Error |       StdDev | Ratio | RatioSD |     Gen 0 |    Gen 1 |    Gen 2 |  Allocated |
-|--------------------- |------ |---------------:|-------------:|-------------:|------:|--------:|----------:|---------:|---------:|-----------:|
-| V3_ImMap_AddOrUpdate |    14 |       480.8 ns |      9.29 ns |      9.94 ns |  1.00 |    0.00 |    0.2136 |   0.0010 |        - |    1.31 KB |
-| V2_ImMap_AddOrUpdate |    14 |       915.9 ns |     12.50 ns |      9.76 ns |  1.91 |    0.03 |    0.4711 |   0.0019 |        - |    2.89 KB |
-|                      |       |                |              |              |       |         |           |          |          |            |
-| V3_ImMap_AddOrUpdate |   100 |     9,322.2 ns |     82.55 ns |     73.18 ns |  1.00 |    0.00 |    3.1281 |   0.1373 |        - |   19.18 KB |
-| V2_ImMap_AddOrUpdate |   100 |    11,898.2 ns |    110.97 ns |     92.67 ns |  1.28 |    0.01 |    5.9357 |   0.2441 |        - |   36.42 KB |
-|                      |       |                |              |              |       |         |           |          |          |            |
-| V3_ImMap_AddOrUpdate |  1000 |   181,683.4 ns |  2,154.22 ns |  1,798.87 ns |  1.00 |    0.00 |   50.0488 |   0.9766 |        - |  307.91 KB |
-| V2_ImMap_AddOrUpdate |  1000 |   198,792.9 ns |  3,524.33 ns |  3,124.22 ns |  1.09 |    0.02 |   84.9609 |   0.2441 |        - |  521.63 KB |
-|                      |       |                |              |              |       |         |           |          |          |            |
-| V3_ImMap_AddOrUpdate | 10000 | 4,422,740.7 ns | 72,824.38 ns | 68,119.97 ns |  1.00 |    0.00 |  687.5000 | 320.3125 |  54.6875 |  4232.8 KB |
-| V2_ImMap_AddOrUpdate | 10000 | 4,454,471.1 ns | 72,358.19 ns | 67,683.89 ns |  1.01 |    0.02 | 1109.3750 | 226.5625 | 101.5625 | 6809.29 KB |
-
-*/
-            [Params(14, 100, 1_000, 10_000)]
-            // [Params(1, 10, 100, 1_000, 10_000)]
-            // [Params(100)]
-=======
 ## V4
 
 BenchmarkDotNet=v0.12.1, OS=Windows 10.0.19043
@@ -389,7 +362,6 @@
             // [Params(100)]
             // [Params(14, 100, 1_000, 10_000)]
             [Params(1, 10, 100, 1_000, 10_000)]
->>>>>>> aa495441
             public int Count;
 
             [Benchmark(Baseline = true)]
@@ -757,35 +729,6 @@
 |   ImmutableDict_TryGetValue | 10000 | 29.5492 ns | 0.6021 ns | 0.5632 ns | 29.3975 ns |  2.52 |    0.07 |     - |     - |     - |         - |
 
 
-<<<<<<< HEAD
-## V4 br3
-
-BenchmarkDotNet=v0.12.1, OS=Windows 10.0.19042
-Intel Core i5-8350U CPU 1.70GHz (Kaby Lake R), 1 CPU, 8 logical and 4 physical cores
-.NET Core SDK=6.0.102
-  [Host]     : .NET Core 6.0.2 (CoreCLR 6.0.222.6406, CoreFX 6.0.222.6406), X64 RyuJIT
-  DefaultJob : .NET Core 6.0.2 (CoreCLR 6.0.222.6406, CoreFX 6.0.222.6406), X64 RyuJIT
-
-
-|               Method | Count |       Mean |     Error |    StdDev |     Median | Ratio | RatioSD | Gen 0 | Gen 1 | Gen 2 | Allocated |
-|--------------------- |------ |-----------:|----------:|----------:|-----------:|------:|--------:|------:|------:|------:|----------:|
-| V4_ImHashMap_TryFind |     1 |  6.2233 ns | 0.1928 ns | 0.1709 ns |  6.2120 ns |  1.00 |    0.00 |     - |     - |     - |         - |
-|     V2_ImMap_TryFind |     1 |  0.8540 ns | 0.1110 ns | 0.1090 ns |  0.8303 ns |  0.14 |    0.02 |     - |     - |     - |         - |
-|                      |       |            |           |           |            |       |         |       |       |       |           |
-| V4_ImHashMap_TryFind |    10 |  7.8364 ns | 0.2311 ns | 0.1929 ns |  7.7878 ns |  1.00 |    0.00 |     - |     - |     - |         - |
-|     V2_ImMap_TryFind |    10 |  5.1689 ns | 0.1908 ns | 0.2197 ns |  5.1722 ns |  0.66 |    0.03 |     - |     - |     - |         - |
-|                      |       |            |           |           |            |       |         |       |       |       |           |
-| V4_ImHashMap_TryFind |   100 | 11.4704 ns | 0.3297 ns | 0.6352 ns | 11.3380 ns |  1.00 |    0.00 |     - |     - |     - |         - |
-|     V2_ImMap_TryFind |   100 |  8.1982 ns | 0.3811 ns | 1.0624 ns |  8.2232 ns |  0.75 |    0.07 |     - |     - |     - |         - |
-|                      |       |            |           |           |            |       |         |       |       |       |           |
-| V4_ImHashMap_TryFind |  1000 | 15.2654 ns | 0.3468 ns | 0.8827 ns | 14.9766 ns |  1.00 |    0.00 |     - |     - |     - |         - |
-|     V2_ImMap_TryFind |  1000 | 10.2542 ns | 0.2424 ns | 0.2024 ns | 10.2450 ns |  0.67 |    0.04 |     - |     - |     - |         - |
-|                      |       |            |           |           |            |       |         |       |       |       |           |
-| V4_ImHashMap_TryFind | 10000 | 20.3345 ns | 0.3313 ns | 0.2587 ns | 20.2237 ns |  1.00 |    0.00 |     - |     - |     - |         - |
-|     V2_ImMap_TryFind | 10000 | 14.5339 ns | 0.2273 ns | 0.1898 ns | 14.5167 ns |  0.71 |    0.01 |     - |     - |     - |         - |
-
-*/
-=======
 ## V4:
 
 Intel Core i9-8950HK CPU 2.90GHz (Coffee Lake), 1 CPU, 12 logical and 6 physical cores
@@ -832,7 +775,6 @@
 | V2_ImMap_TryFind | 10000 | 17.626 ns | 0.2942 ns | 0.2752 ns |  0.99 |    0.01 |     - |     - |     - |         - |
 
  */
->>>>>>> aa495441
             private ImTools.V2.ImMap<string> _mapV2;
             public ImTools.V2.ImMap<string> V2_AddOrUpdate()
             {
@@ -856,11 +798,7 @@
             }
 
             private ImTools.ImHashMap<int, string> _mapV4;
-<<<<<<< HEAD
-            public ImTools.ImHashMap<int, string> V4_AddOrUpdate_ImHashMap()
-=======
             public ImTools.ImHashMap<int, string> V3_AddOrUpdate_ImMap()
->>>>>>> aa495441
             {
                 var map = ImTools.ImHashMap<int, string>.Empty;
 
@@ -936,13 +874,8 @@
                 return builder.ToImmutable();
             }
 
-<<<<<<< HEAD
-            [Params(100)]
-            // [Params(1, 10, 100, 1_000, 10_000)]
-=======
             // [Params(100)]
             [Params(1, 10, 100, 1_000, 10_000)]
->>>>>>> aa495441
             public int Count;
 
             public int LookupMaxKey;
@@ -954,11 +887,7 @@
 
                 _mapV2 = V2_AddOrUpdate();
                 // _mapExp = AddOrUpdate_Exp();
-<<<<<<< HEAD
-                _mapV4 = V4_AddOrUpdate_ImHashMap();
-=======
                 _mapV4 = V3_AddOrUpdate_ImMap();
->>>>>>> aa495441
                 // _mapSlots = AddOrUpdate_ImMapSlots();
                 _partMapV3 = V3_AddOrUpdate_PartitionedMap();
                 _dictSlim = DictSlim();
@@ -968,14 +897,9 @@
             }
 
             [Benchmark(Baseline = true)]
-<<<<<<< HEAD
-            public string V4_ImHashMap_TryFind()
-            {
-=======
             public string V4_ImMap_TryFind()
             {
                 // return _mapV4.GetValueOrDefault(LookupMaxKey);
->>>>>>> aa495441
                 _mapV4.TryFind(LookupMaxKey, out var result);
                 return result;
             }
