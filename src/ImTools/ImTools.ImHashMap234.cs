
using System;
using System.Linq;
using System.Collections.Generic;
using System.Diagnostics;
using System.Runtime.CompilerServices;
using System.Threading;
using System.Collections;

namespace ImTools.Experimental
{
    /// <summary>The base class for the tree leafs and branches, also defines the Empty tree</summary>
    public class ImHashMap234<K, V>// : IEnumerable<ImHashMap234<K, V>.ValueEntry>
    {
        /// <summary>Empty tree to start with.</summary>
        public static readonly ImHashMap234<K, V> Empty = new ImHashMap234<K, V>();

        /// <summary>Hide the constructor to prevent the multiple Empty trees creation</summary>
        protected ImHashMap234() { } // todo: @perf - does it hurt the perf or the call to the empty constructor is erased?

        /// Pretty-prints
        public override string ToString() 
        {
#if DEBUG
            // for debug purposes we just output the first N hashes in array
            const int outputCount = 101;
            var itemsInHashOrder = this.Enumerate().Take(outputCount).Select(x => x.Hash).ToList();
            return $"new int[{(itemsInHashOrder.Count >= 100 ? ">=" : "") + itemsInHashOrder.Count}] {{" + string.Join(", ", itemsInHashOrder) + "}";
#else
            return "empty " + typeof(ImHashMap234<K, V>).Name;
#endif
        }

        /// <summary>Lookup for the entry, if not found returns `null`</summary>
        public virtual Entry GetEntryOrDefault(int hash) => null;

        /// <summary>Produces the new or updated map with the new entry</summary>
        public virtual ImHashMap234<K, V> AddOrUpdateEntry(int hash, ValueEntry entry) => entry;

        /// <summary>Produces the new map with the new entry or keeps the existing map if the entry with the key is already present</summary>
        public virtual ImHashMap234<K, V> AddOrKeepEntry(int hash, ValueEntry entry) => entry;

        /// <summary>Returns the map without the entry with the specified hash and key if it is found in the map</summary>
        public virtual ImHashMap234<K, V> RemoveEntry(int hash, K key) => this;

        /// <summary>The base entry for the Value and for the ConflictingValues entries, contains the Hash and Key</summary>
        public abstract class Entry : ImHashMap234<K, V>
        {
            /// <summary>The Hash</summary>
            public readonly int Hash;

            /// <summary>Constructs the entry with the default Key</summary>
            protected Entry(int hash) => Hash = hash; // todo: @perf think of the way to remove the base Entry constructor call - move to the inheriting classes, e.g. ValueEntry

            /// <inheritdoc />
            public sealed override Entry GetEntryOrDefault(int hash) => hash == Hash ? this : null;

            internal abstract Entry Update(ValueEntry entry);
            internal abstract Entry Keep(ValueEntry entry);
            /// <summary>returns null if entry is removed completely or modified entry, or the original entry if nothing is removed </summary>
            internal abstract Entry TryRemove<T>(T key);
        }

        /// <summary>Entry containing the Value</summary>
        public sealed class ValueEntry : Entry
        {
            /// <summary>The Key</summary>
            public readonly K Key;

            /// <summary>The value. May be modified if you need the Ref{V} semantics</summary>
            public V Value;

            /// <summary>Constructs the entry with the default value</summary>
            public ValueEntry(int hash, K key) : base(hash) => Key = key;

            /// <summary>Constructs the entry with the key and value</summary>
            public ValueEntry(int hash, K key, V value) :  base(hash)
            { 
                Key   = key;
                Value = value;
            }

#if !DEBUG
            /// <inheritdoc />
            public override string ToString() => "[" + Hash + "]" + Key + ":" + Value;
#endif

            internal override Entry Update(ValueEntry entry) => 
                Key.Equals(entry.Key) ? entry : (Entry)new ConflictsEntry(Hash, this, entry);

            internal override Entry Keep(ValueEntry entry) => 
                Key.Equals(entry.Key) ? this : (Entry)new ConflictsEntry(Hash, this, entry);

            internal override Entry TryRemove<T>(T key) => 
                Key.Equals(key) ? null : this;

            /// <inheritdoc />
            public override ImHashMap234<K, V> AddOrUpdateEntry(int hash, ValueEntry entry) =>
                hash > Hash ? new Leaf2(this, entry) :
                hash < Hash ? new Leaf2(entry, this) :
                (ImHashMap234<K, V>)Update(entry);

            /// <inheritdoc />
            public override ImHashMap234<K, V> AddOrKeepEntry(int hash, ValueEntry entry) =>
                hash > Hash ? new Leaf2(this, entry) :
                hash < Hash ? new Leaf2(entry, this) :
                (ImHashMap234<K, V>)Keep(entry);

            /// <inheritdoc />
            public override ImHashMap234<K, V> RemoveEntry(int hash, K key) =>
                hash == Hash ? TryRemove(key) ?? Empty : this;
        }

        /// <summary>Entry containing the Array of conflicting Value entries.</summary>
        public sealed class ConflictsEntry : Entry
        {
            /// <summary>The 2 and more conflicts.</summary>
            public ValueEntry[] Conflicts;

            /// <summary>Constructs the entry with the key and value</summary>
            public ConflictsEntry(int hash, params ValueEntry[] conflicts) : base(hash) => Conflicts = conflicts;

#if !DEBUG
            /// <inheritdoc />
            public override string ToString()
            {
                var sb = new System.Text.StringBuilder();
                foreach (var x in Conflicts) 
                    sb.Append(x.ToString()).Append("; ");
                return sb.ToString();
            }
#endif

            internal override Entry Update(ValueEntry entry) 
            {
                var key = entry.Key;

                var cs = Conflicts;
                var n = cs.Length;
                var i = n - 1;
                while (i != -1 && !key.Equals(cs[i].Key)) --i;

                ValueEntry[] newConflicts;
                if (i != -1) // update the found (existing) conflicted value
                {
                    newConflicts = new ValueEntry[n];
                    Array.Copy(cs, 0, newConflicts, 0, n);
                    newConflicts[i] = entry;
                }
                else // add the new conflicting value
                {
                    newConflicts = new ValueEntry[n + 1];
                    Array.Copy(cs, 0, newConflicts, 0, n);
                    newConflicts[n] = entry;
                }

                return new ConflictsEntry(Hash, newConflicts);
            }

            internal override Entry Keep(ValueEntry entry)
            {
                var key = entry.Key;

                var cs = Conflicts;
                var n = cs.Length;
                var i = n - 1;
                while (i != -1 && !key.Equals(cs[i].Key)) --i;

                ValueEntry[] newConflicts;
                if (i != -1) // return existing map
                    return this;

                newConflicts = new ValueEntry[n + 1];
                Array.Copy(cs, 0, newConflicts, 0, n);
                newConflicts[n] = entry;

                return new ConflictsEntry(Hash, newConflicts);
            }

            internal override Entry TryRemove<T>(T key) 
            {
                var cs = Conflicts;
                var n = cs.Length;
                var i = n - 1;
                while (i != -1 && !key.Equals(cs[i].Key)) --i;
                if (i != -1)
                {
                    if (n == 2)
                        return i == 0 ? cs[1] : cs[0];

                    var newConflicts = new ValueEntry[n -= 1]; // the new n is less by one
                    if (i > 0) // copy the 1st part
                        Array.Copy(cs, 0, newConflicts, 0, i);
                    if (i < n) // copy the 2nd part
                        Array.Copy(cs, i + 1, newConflicts, i, n - i);

                    return new ConflictsEntry(Hash, newConflicts);
                }

                return this;
            }

            /// <inheritdoc />
            public override ImHashMap234<K, V> AddOrUpdateEntry(int hash, ValueEntry entry) 
            {
                if (hash > Hash)
                    return new Leaf2(this, entry);
                if (hash < Hash) 
                    return new Leaf2(entry, this);
                return Update(entry);
            }

            /// <inheritdoc />
            public override ImHashMap234<K, V> AddOrKeepEntry(int hash, ValueEntry entry) 
            {
                if (hash > Hash) 
                    new Leaf2(this, entry);
                if (hash < Hash)
                    return new Leaf2(entry, this);
                return Keep(entry);
            }

            /// <inheritdoc />
            public override ImHashMap234<K, V> RemoveEntry(int hash, K key) =>
                hash == Hash ? TryRemove(key) : this;
        }

        /// <summary>Leaf with 2 entries</summary>
        public sealed class Leaf2 : ImHashMap234<K, V>
        {
            /// <summary>Left entry</summary>
            public readonly Entry Entry0;
            /// <summary>Right entry</summary>
            public readonly Entry Entry1;

            /// <summary>Constructs the leaf</summary>
            public Leaf2(Entry e0, Entry e1)
            {
                Debug.Assert(e0.Hash < e1.Hash);
                Entry0 = e0;
                Entry1 = e1;
            }

#if !DEBUG
            /// <inheritdoc />
            public override string ToString() => "leaf2{" + Entry0 + "; " + Entry1 + "}";
#endif

            /// <inheritdoc />
            public override Entry GetEntryOrDefault(int hash) =>
                hash == Entry0.Hash ? Entry0 :
                hash == Entry1.Hash ? Entry1 :
                null;

            /// <inheritdoc />
            public override ImHashMap234<K, V> AddOrUpdateEntry(int hash, ValueEntry entry)
            {
                var e1 = Entry1;
                var e0 = Entry0;
                return
                    hash > e1.Hash                   ? new Leaf3(e0, e1, entry) :
                    hash < e0.Hash                   ? new Leaf3(entry, e0, e1) :
                    hash > e0.Hash && hash < e1.Hash ? new Leaf3(e0, entry, e1) :
                    hash == e0.Hash   ? new Leaf2(e0.Update(entry), e1) :
                    (ImHashMap234<K, V>)new Leaf2(e0, e1.Update(entry));
            }

            /// <inheritdoc />
            public override ImHashMap234<K, V> AddOrKeepEntry(int hash, ValueEntry entry)
            {
                var e1 = Entry1;
                var e0 = Entry0;
                return
                    hash > e1.Hash                   ? new Leaf3(e0, e1, entry) :
                    hash < e0.Hash                   ? new Leaf3(entry, e0, e1) :
                    hash > e0.Hash && hash < e1.Hash ? new Leaf3(e0, entry, e1) :
                    hash == e0.Hash ?   ((e0 = e0.Keep(entry)) == Entry0 ? this : new Leaf2(e0, e1)) :
                    (ImHashMap234<K, V>)((e1 = e1.Keep(entry)) == Entry1 ? this : new Leaf2(e0, e1));
            }

            /// <inheritdoc />
            public override ImHashMap234<K, V> RemoveEntry(int hash, K key)
            {
                var e0 = Entry0;
                var e1 = Entry1;
                if (hash == e0.Hash)
                    return (e0 = e0.TryRemove(key)) == Entry0 ? this : e0 == null ? e1 : (ImHashMap234<K, V>)new Leaf2(e0, e1);
                if (hash == e1.Hash)
                    return (e1 = e1.TryRemove(key)) == Entry1 ? this : e1 == null ? e0 : (ImHashMap234<K, V>)new Leaf2(e0, e1);
                return this;
            }
        }

        /// <summary>Leaf with 3 entries</summary>
        public sealed class Leaf3 : ImHashMap234<K, V>
        {
            /// <summary>Left entry</summary>
            public readonly Entry Entry0;
            /// <summary>Middle entry</summary>
            public readonly Entry Entry1;
            /// <summary>Right entry</summary>
            public readonly Entry Entry2;

            /// <summary>Constructs the leaf</summary>
            public Leaf3(Entry e0, Entry e1, Entry e2)
            {
                Debug.Assert(e0.Hash < e1.Hash);
                Debug.Assert(e1.Hash < e2.Hash);
                Entry0 = e0;
                Entry1 = e1;
                Entry2 = e2;
            }

#if !DEBUG
            /// <inheritdoc />
            public override string ToString() => "leaf3{" + Entry0 + "; " + Entry1 + "; " + Entry2 + "}";
#endif

            /// <inheritdoc />
            public override Entry GetEntryOrDefault(int hash) =>
                hash == Entry0.Hash ? Entry0 :
                hash == Entry1.Hash ? Entry1 :
                hash == Entry2.Hash ? Entry2 :
                null;

            /// <inheritdoc />
            public override ImHashMap234<K, V> AddOrUpdateEntry(int hash, ValueEntry entry) =>
                hash == Entry0.Hash ? new Leaf3(Entry0.Update(entry), Entry1, Entry2) :
                hash == Entry1.Hash ? new Leaf3(Entry0, Entry1.Update(entry), Entry2) :
                hash == Entry2.Hash ? new Leaf3(Entry0, Entry1, Entry2.Update(entry)) :
                (ImHashMap234<K, V>)new Leaf3Plus1(entry, this);

            /// <inheritdoc />
            public override ImHashMap234<K, V> AddOrKeepEntry(int hash, ValueEntry entry)
            {
                var e0 = Entry0;
                var e1 = Entry1;
                var e2 = Entry2;
                return
                    hash == e0.Hash ? ((e0 = e0.Keep(entry)) == Entry0 ? this : new Leaf3(e0, e1, e2)) :
                    hash == e1.Hash ? ((e1 = e1.Keep(entry)) == Entry1 ? this : new Leaf3(e0, e1, e2)) :
                    hash == e2.Hash ? ((e2 = e2.Keep(entry)) == Entry2 ? this : new Leaf3(e0, e1, e2)) :
                    (ImHashMap234<K, V>)new Leaf3Plus1(entry, this);
            }

            /// <inheritdoc />
            public override ImHashMap234<K, V> RemoveEntry(int hash, K key)
            {
                var e0 = Entry0;
                var e1 = Entry1;
                var e2 = Entry2;
                if (hash == e0.Hash)
                    return (e0 = e0.TryRemove(key)) == Entry0 ? this : e0 == null ? new Leaf2(e1, e2) : (ImHashMap234<K, V>)new Leaf3(e0, e1, e2);
                if (hash == e1.Hash)
                    return (e1 = e1.TryRemove(key)) == Entry1 ? this : e1 == null ? new Leaf2(e0, e2) : (ImHashMap234<K, V>)new Leaf3(e0, e1, e2);
                if (hash == e2.Hash)
                    return (e2 = e2.TryRemove(key)) == Entry2 ? this : e2 == null ? new Leaf2(e0, e1) : (ImHashMap234<K, V>)new Leaf3(e0, e1, e2);
                return this;
            }
        }

        /// <summary>Leaf with 3 + 1 entries</summary>
        public sealed class Leaf3Plus1 : ImHashMap234<K, V>
        {
            /// <summary>Plus entry</summary>
            public readonly Entry Plus;
            /// <summary>Dangling leaf3</summary>
            public readonly Leaf3 L3;

            /// <summary>Constructs the leaf</summary>
            public Leaf3Plus1(Entry plus, Leaf3 l3)
            {
                Plus = plus;
                L3 = l3;
            }

#if !DEBUG
            /// <inheritdoc />
            public override string ToString() => "leaf3+1{" + Plus + " + " + L3 + "}";
#endif

            /// <inheritdoc />
            public override Entry GetEntryOrDefault(int hash) 
            {
                if (hash == Plus.Hash) 
                    return Plus; 
                var l = L3;
                return 
                    hash == l.Entry0.Hash ? l.Entry0 :
                    hash == l.Entry1.Hash ? l.Entry1 :
                    hash == l.Entry2.Hash ? l.Entry2 :
                    null;
            }

            /// <inheritdoc />
            public override ImHashMap234<K, V> AddOrUpdateEntry(int hash, ValueEntry entry)
            {
                var p = Plus;
                var ph = p.Hash;
                if (ph == hash)
                    return new Leaf3Plus1(p.Update(entry), L3);

                var l = L3;
                var e0 = l.Entry0;
                var e1 = l.Entry1;
                var e2 = l.Entry2;

                if (hash > e2.Hash)
                {
                    if (ph < e0.Hash)
                        return new Leaf5(p, e0, e1, e2, entry);
                    if (ph < e1.Hash)
                        return new Leaf5(e0, p, e1, e2, entry);
                    if (ph < e2.Hash)
                        return new Leaf5(e0, e1, p, e2, entry);
                    if (ph < hash)
                        return new Leaf5(e0, e1, e2, p, entry);
                    return new Leaf5(e0, e1, e2, entry, p);
                }

                if (hash < e0.Hash) 
                {
                    if (ph < hash)
                        return new Leaf5(p, entry, e0, e1, e2);
                    if (ph < e0.Hash)
                        return new Leaf5(entry, p, e0, e1, e2);
                    if (ph < e1.Hash)
                        return new Leaf5(entry, e0, p, e1, e2);
                    if (ph < e2.Hash)
                        return new Leaf5(entry, e0, e1, p, e2);
                    return new Leaf5(entry, e0, e1, e2, p);
                }

                if (hash > e0.Hash && hash < e1.Hash)
                {
                    if (ph < e0.Hash)
                        return new Leaf5(p, e0, entry, e1, e2);
                    if (ph < hash)
                        return new Leaf5(e0, p, entry, e1, e2);
                    if (ph < e1.Hash)
                        return new Leaf5(e0, entry, p, e1, e2);
                    if (ph < e2.Hash)
                        return new Leaf5(e0, entry, e1, p, e2);
                    return new Leaf5(e0, entry, e1, e2, p);
                }

                if (hash > e1.Hash && hash < e2.Hash)
                {
                    if (ph < e0.Hash)
                        return new Leaf5(p, e0, e1, entry, e2);
                    if (ph < e1.Hash)
                        return new Leaf5(e0, p, e1, entry, e2);
                    if (ph < hash)
                        return new Leaf5(e0, e1, p, entry, e2);
                    if (ph < e2.Hash)
                        return new Leaf5(e0, e1, entry, p, e2);
                    return new Leaf5(e0, e1, entry, e2, p);
                }

                return
                    hash == e0.Hash ? new Leaf3Plus1(p, new Leaf3(e0.Update(entry), e1, e2)) :
                    hash == e1.Hash ? new Leaf3Plus1(p, new Leaf3(e0, e1.Update(entry), e2)) :
                                      new Leaf3Plus1(p, new Leaf3(e0, e1, e2.Update(entry)));
            }

            /// <inheritdoc />
            public override ImHashMap234<K, V> AddOrKeepEntry(int hash, ValueEntry entry)
            {
                var p = Plus;
                var ph = p.Hash;
                if (ph == hash)
                    return (p = p.Keep(entry)) == Plus ? this : new Leaf3Plus1(p, L3);

                var l = L3;
                var e0 = l.Entry0;
                var e1 = l.Entry1;
                var e2 = l.Entry2;

                if (hash > e2.Hash)
                {
                    if (ph < e0.Hash)
                        return new Leaf5(p, e0, e1, e2, entry);
                    if (ph < e1.Hash)
                        return new Leaf5(e0, p, e1, e2, entry);
                    if (ph < e2.Hash)
                        return new Leaf5(e0, e1, p, e2, entry);
                    if (ph < hash)
                        return new Leaf5(e0, e1, e2, p, entry);
                    return new Leaf5(e0, e1, e2, entry, p);
                }

                if (hash < e0.Hash) 
                {
                    if (ph < hash)
                        return new Leaf5(p, entry, e0, e1, e2);
                    if (ph < e0.Hash)
                        return new Leaf5(entry, p, e0, e1, e2);
                    if (ph < e1.Hash)
                        return new Leaf5(entry, e0, p, e1, e2);
                    if (ph < e2.Hash)
                        return new Leaf5(entry, e0, e1, p, e2);
                    return new Leaf5(entry, e0, e1, e2, p);
                }

                if (hash > e0.Hash && hash < e1.Hash)
                {
                    if (ph < e0.Hash)
                        return new Leaf5(p, e0, entry, e1, e2);
                    if (ph < hash)
                        return new Leaf5(e0, p, entry, e1, e2);
                    if (ph < e1.Hash)
                        return new Leaf5(e0, entry, p, e1, e2);
                    if (ph < e2.Hash)
                        return new Leaf5(e0, entry, e1, p, e2);
                    return new Leaf5(e0, entry, e1, e2, p);
                }

                if (hash > e1.Hash && hash < e2.Hash)
                {
                    if (ph < e0.Hash)
                        return new Leaf5(p, e0, e1, entry, e2);
                    if (ph < e1.Hash)
                        return new Leaf5(e0, p, e1, entry, e2);
                    if (ph < hash)
                        return new Leaf5(e0, e1, p, entry, e2);
                    if (ph < e2.Hash)
                        return new Leaf5(e0, e1, entry, p, e2);
                    return new Leaf5(e0, e1, entry, e2, p);
                }

                return
                    hash == e0.Hash ? ((e0 = e0.Keep(entry)) == l.Entry0 ? this : (ImHashMap234<K, V>)new Leaf3Plus1(p, new Leaf3(e0, e1, e2))) :
                    hash == e1.Hash ? ((e1 = e1.Keep(entry)) == l.Entry1 ? this : (ImHashMap234<K, V>)new Leaf3Plus1(p, new Leaf3(e0, e1, e2))) :
                                      ((e2 = e2.Keep(entry)) == l.Entry2 ? this : (ImHashMap234<K, V>)new Leaf3Plus1(p, new Leaf3(e0, e1, e2)));
            }

            /// <inheritdoc />
            public override ImHashMap234<K, V> RemoveEntry(int hash, K key)
            {
                var p = Plus;
                var ph = p.Hash;
                if (ph == hash)
                    return (p = p.TryRemove(key)) == Plus ? this : p == null ? L3 : (ImHashMap234<K, V>)new Leaf3Plus1(p, L3);

                var l = L3;
                var e0 = l.Entry0;
                var e1 = l.Entry1;
                var e2 = l.Entry2;

                if (hash == e0.Hash)
                    return (e0 = e0.TryRemove(key)) == l.Entry0 ? this : 
                        e0 != null ? (ImHashMap234<K, V>)new Leaf3Plus1(p, new Leaf3(e0, e1, e2)) :
                        ph < e1.Hash ? new Leaf3(p, e1, e2) : 
                        ph < e2.Hash ? new Leaf3(e1, p, e2) : 
                                       new Leaf3(e1, e2, p);
                if (hash == e1.Hash)
                    return (e1 = e1.TryRemove(key)) == l.Entry1 ? this : 
                        e1 != null ? (ImHashMap234<K, V>)new Leaf3Plus1(p, new Leaf3(e0, e1, e2)) :
                        ph < e0.Hash ? new Leaf3(p, e0, e2) : 
                        ph < e2.Hash ? new Leaf3(e0, p, e2) : 
                                       new Leaf3(e0, e2, p);
                if (hash == e2.Hash)
                    return (e2 = e2.TryRemove(key)) == l.Entry1 ? this : 
                        e2 != null ? (ImHashMap234<K, V>)new Leaf3Plus1(p, new Leaf3(e0, e1, e2)) :
                        ph < e0.Hash ? new Leaf3(p, e0, e1) : 
                        ph < e1.Hash ? new Leaf3(e0, p, e1) : 
                                       new Leaf3(e0, e1, p);
                return this;
            }
        }

        /// <summary>Leaf with 5 entries</summary>
        public sealed class Leaf5 : ImHashMap234<K, V>
        {
            /// <summary>Left entry</summary>
            public readonly Entry Entry0;
            /// <summary>Middle Left entry</summary>
            public readonly Entry Entry1;
            /// <summary>Middle entry</summary>
            public readonly Entry Entry2;
            /// <summary>Middle Right entry</summary>
            public readonly Entry Entry3;
            /// <summary>Right entry</summary>
            public readonly Entry Entry4;

            /// <summary>Constructs the leaf</summary>
            public Leaf5(Entry e0, Entry e1, Entry e2, Entry e3, Entry e4)
            {
                Debug.Assert(e0.Hash < e1.Hash, "e0 < e1");
                Debug.Assert(e1.Hash < e2.Hash, "e1 < e2");
                Debug.Assert(e2.Hash < e3.Hash, "e2 < e3");
                Debug.Assert(e3.Hash < e4.Hash, "e3 < e4");
                Entry0 = e0;
                Entry1 = e1;
                Entry2 = e2;
                Entry3 = e3;
                Entry4 = e4;
            }

#if !DEBUG
            /// <inheritdoc />
            public override string ToString() => "leaf5{" + Entry0 + "; " + Entry1 + "; " + Entry2 + "; " + Entry3 + "; " + Entry4 + "}";
#endif

            /// <inheritdoc />
            public override Entry GetEntryOrDefault(int hash) =>
                hash == Entry0.Hash ? Entry0 :
                hash == Entry1.Hash ? Entry1 :
                hash == Entry2.Hash ? Entry2 :
                hash == Entry3.Hash ? Entry3 :
                hash == Entry4.Hash ? Entry4 :
                null;

            /// <inheritdoc />
            public override ImHashMap234<K, V> AddOrUpdateEntry(int hash, ValueEntry entry) =>
                hash == Entry0.Hash ? new Leaf5(Entry0.Update(entry), Entry1, Entry2, Entry3, Entry4) :
                hash == Entry1.Hash ? new Leaf5(Entry0, Entry1.Update(entry), Entry2, Entry3, Entry4) :
                hash == Entry2.Hash ? new Leaf5(Entry0, Entry1, Entry2.Update(entry), Entry3, Entry4) :
                hash == Entry3.Hash ? new Leaf5(Entry0, Entry1, Entry2, Entry3.Update(entry), Entry4) :
                hash == Entry4.Hash ? new Leaf5(Entry0, Entry1, Entry2, Entry3, Entry4.Update(entry)) :
                (ImHashMap234<K, V>)new Leaf5Plus1(entry, this);

            /// <inheritdoc />
            public override ImHashMap234<K, V> AddOrKeepEntry(int hash, ValueEntry entry)
            {
                var e0 = Entry0;
                var e1 = Entry1;
                var e2 = Entry2;
                var e3 = Entry3;
                var e4 = Entry4;
                return
                    hash == e0.Hash ? ((e0 = e0.Keep(entry)) == Entry0 ? this : new Leaf5(e0, e1, e2, e3, e4)) :
                    hash == e1.Hash ? ((e1 = e1.Keep(entry)) == Entry1 ? this : new Leaf5(e0, e1, e2, e3, e4)) :
                    hash == e2.Hash ? ((e2 = e2.Keep(entry)) == Entry2 ? this : new Leaf5(e0, e1, e2, e3, e4)) :
                    hash == e3.Hash ? ((e3 = e3.Keep(entry)) == Entry3 ? this : new Leaf5(e0, e1, e2, e3, e4)) :
                    hash == e4.Hash ? ((e4 = e4.Keep(entry)) == Entry4 ? this : new Leaf5(e0, e1, e2, e3, e4)) :
                    (ImHashMap234<K, V>)new Leaf5Plus1(entry, this);
            }

            /// <inheritdoc />
            public override ImHashMap234<K, V> RemoveEntry(int hash, K key)
            {
                var e0 = Entry0;
                var e1 = Entry1;
                var e2 = Entry2;
                var e3 = Entry3;
                var e4 = Entry4;
                if (hash == e0.Hash)
                    return (e0 = e0.TryRemove(key)) == Entry0 ? this : e0 == null ? new Leaf3Plus1(e4, new Leaf3(e1, e2, e3)) : (ImHashMap234<K, V>)new Leaf5(e0, e1, e2, e3, e4);
                if (hash == e1.Hash)
                    return (e1 = e1.TryRemove(key)) == Entry1 ? this : e1 == null ? new Leaf3Plus1(e4, new Leaf3(e0, e2, e3)) : (ImHashMap234<K, V>)new Leaf5(e0, e1, e2, e3, e4);
                if (hash == e2.Hash)
                    return (e2 = e2.TryRemove(key)) == Entry2 ? this : e2 == null ? new Leaf3Plus1(e4, new Leaf3(e0, e1, e3)) : (ImHashMap234<K, V>)new Leaf5(e0, e1, e2, e3, e4);
                if (hash == e3.Hash)
                    return (e3 = e3.TryRemove(key)) == Entry3 ? this : e3 == null ? new Leaf3Plus1(e4, new Leaf3(e0, e1, e2)) : (ImHashMap234<K, V>)new Leaf5(e0, e1, e2, e3, e4);
                if (hash == e4.Hash)
                    return (e4 = e4.TryRemove(key)) == Entry4 ? this : e4 == null ? new Leaf3Plus1(e3, new Leaf3(e0, e1, e2)) : (ImHashMap234<K, V>)new Leaf5(e0, e1, e2, e3, e4);
                return this;
            }
        }

        /// <summary>Leaf with 5 entries</summary>
        public sealed class Leaf5Plus1 : ImHashMap234<K, V>//
        {
            /// <summary>Plus entry</summary>
            public readonly Entry Plus;
            /// <summary>Dangling Leaf5</summary>
            public readonly Leaf5 L5;

            /// <summary>Constructs the leaf</summary>
            public Leaf5Plus1(Entry plus, Leaf5 l5)
            {
                Plus = plus;
                L5   = l5;
            }

#if !DEBUG
            /// <inheritdoc />
            public override string ToString() => "leaf5+1{" + Plus + " + " + L5 + "}";
#endif

            /// <inheritdoc />
            public override Entry GetEntryOrDefault(int hash)
            {
                if (hash == Plus.Hash) 
                    return Plus; 
                var l = L5;
                return 
                    hash == l.Entry0.Hash ? l.Entry0 :
                    hash == l.Entry1.Hash ? l.Entry1 :
                    hash == l.Entry2.Hash ? l.Entry2 :
                    hash == l.Entry3.Hash ? l.Entry3 :
                    hash == l.Entry4.Hash ? l.Entry4 :
                    null;
                    
            }

            /// <inheritdoc />
            public override ImHashMap234<K, V> AddOrUpdateEntry(int hash, ValueEntry entry)
            {
                var p = Plus;
                var ph = p.Hash;
                if (ph == hash)
                    return new Leaf5Plus1(p.Update(entry), L5);

                var l = L5;
                var e0 = l.Entry0;
                var e1 = l.Entry1;
                var e2 = l.Entry2;
                var e3 = l.Entry3;
                var e4 = l.Entry4;

                if (hash == e0.Hash) 
                    return new Leaf5Plus1(p, new Leaf5(e0.Update(entry), e1, e2, e3, e4));
                if (hash == e1.Hash) 
                    return new Leaf5Plus1(p, new Leaf5(e0, e1.Update(entry), e2, e3, e4));
                if (hash == e2.Hash)
                    return new Leaf5Plus1(p, new Leaf5(e0, e1, e2.Update(entry), e3, e4));
                if (hash == e3.Hash) 
                    return new Leaf5Plus1(p, new Leaf5(e0, e1, e2, e3.Update(entry), e4));
                if (hash == e4.Hash)
                    return new Leaf5Plus1(p, new Leaf5(e0, e1, e2, e3, e4.Update(entry)));

                return new Leaf5Plus1Plus1(entry, this);
            }

            /// <inheritdoc />
            public override ImHashMap234<K, V> AddOrKeepEntry(int hash, ValueEntry entry)
            {
                var p = Plus;
                var ph = p.Hash;
                if (ph == hash)
                    return (p = p.Keep(entry)) == Plus ? this : (ImHashMap234<K, V>)new Leaf5Plus1(p, L5);

                var l5 = L5;
                var e0 = l5.Entry0;
                var e1 = l5.Entry1;
                var e2 = l5.Entry2;
                var e3 = l5.Entry3;
                var e4 = l5.Entry4;

                if (hash == e0.Hash)
                     return (e0 = e0.Keep(entry)) == l5.Entry0 ? this : new Leaf5Plus1(p, new Leaf5(e0, e1, e2, e3, e4));
                if (hash == e1.Hash)
                    return (e1 = e1.Keep(entry)) == l5.Entry1 ? this : new Leaf5Plus1(p, new Leaf5(e0, e1, e2, e3, e4));
                if (hash == e2.Hash)
                    return (e2 = e2.Keep(entry)) == l5.Entry2 ? this : new Leaf5Plus1(p, new Leaf5(e0, e1, e2, e3, e4));
                if (hash == e3.Hash)
                    return (e3 = e3.Keep(entry)) == l5.Entry3 ? this : new Leaf5Plus1(p, new Leaf5(e0, e1, e2, e3, e4));
                if (hash == e4.Hash)
                    return (e4 = e4.Keep(entry)) == l5.Entry4 ? this : new Leaf5Plus1(p, new Leaf5(e0, e1, e2, e3, e4));

                return new Leaf5Plus1Plus1(entry, this);
            }

            /// <inheritdoc />
            public override ImHashMap234<K, V> RemoveEntry(int hash, K key)
            {
                var p  = Plus;
                var ph = p.Hash;
                if (ph == hash)
                    return (p = p.TryRemove(key)) == Plus ? this : p == null ? L5 : (ImHashMap234<K, V>)new Leaf5Plus1(p, L5);

                var l = L5;
                var e0 = l.Entry0;
                var e1 = l.Entry1;
                var e2 = l.Entry2;
                var e3 = l.Entry3;
                var e4 = l.Entry4;

                if (hash == e0.Hash)
                    return (e0 = e0.TryRemove(key)) == l.Entry0 ? this : e0 != null ? (ImHashMap234<K, V>)new Leaf5Plus1(p, new Leaf5(e0, e1, e2, e3, e4)) :
                    ph < e1.Hash ? new Leaf5(p, e1, e2, e3, e4) :
                    ph < e2.Hash ? new Leaf5(e1, p, e2, e3, e4) :
                    ph < e3.Hash ? new Leaf5(e1, e2, p, e3, e4) :
                    ph < e4.Hash ? new Leaf5(e1, e2, e3, p, e4) :
                                   new Leaf5(e1, e2, e3, e4, p);

                if (hash == e1.Hash)
                    return (e1 = e1.TryRemove(key)) == l.Entry0 ? this : e1 != null ? (ImHashMap234<K, V>)new Leaf5Plus1(p, new Leaf5(e0, e1, e2, e3, e4)) :
                    ph < e0.Hash ? new Leaf5(p, e0, e2, e3, e4) :
                    ph < e2.Hash ? new Leaf5(e0, p, e2, e3, e4) :
                    ph < e3.Hash ? new Leaf5(e0, e2, p, e3, e4) :
                    ph < e4.Hash ? new Leaf5(e0, e2, e3, p, e4) :
                                   new Leaf5(e0, e2, e3, e4, p);

                if (hash == e2.Hash)
                    return (e2 = e2.TryRemove(key)) == l.Entry0 ? this : e2 != null ? (ImHashMap234<K, V>)new Leaf5Plus1(p, new Leaf5(e0, e1, e2, e3, e4)) :
                    ph < e0.Hash ? new Leaf5(p, e0, e1, e3, e4) :
                    ph < e1.Hash ? new Leaf5(e0, p, e1, e3, e4) :
                    ph < e3.Hash ? new Leaf5(e0, e1, p, e3, e4) :
                    ph < e4.Hash ? new Leaf5(e0, e1, e3, p, e4) :
                                   new Leaf5(e0, e1, e3, e4, p);

                if (hash == e3.Hash)
                    return (e3 = e3.TryRemove(key)) == l.Entry0 ? this : e3 != null ? (ImHashMap234<K, V>)new Leaf5Plus1(p, new Leaf5(e0, e1, e2, e3, e4)) :
                    ph < e0.Hash ? new Leaf5(p, e0, e1, e2, e4) :
                    ph < e1.Hash ? new Leaf5(e0, p, e1, e2, e4) :
                    ph < e2.Hash ? new Leaf5(e0, e1, p, e2, e4) :
                    ph < e4.Hash ? new Leaf5(e0, e1, e2, p, e4) :
                                   new Leaf5(e0, e1, e2, e4, p);

                if (hash == e4.Hash)
                    return (e4 = e4.TryRemove(key)) == l.Entry0 ? this : e4 != null ? (ImHashMap234<K, V>)new Leaf5Plus1(p, new Leaf5(e0, e1, e2, e3, e4)) :
                    ph < e0.Hash ? new Leaf5(p, e0, e1, e2, e3) :
                    ph < e1.Hash ? new Leaf5(e0, p, e1, e2, e3) :
                    ph < e2.Hash ? new Leaf5(e0, e1, p, e2, e3) :
                    ph < e4.Hash ? new Leaf5(e0, e1, e2, p, e3) :
                                   new Leaf5(e0, e1, e2, e3, p);

                return this;
            }
        }

        /// <summary>Leaf with 5 entries</summary>
        public sealed class Leaf5Plus1Plus1 : ImHashMap234<K, V>
        {
            /// <summary>Plus entry</summary>
            public readonly Entry Plus;
            /// <summary>Dangling Leaf5</summary>
            public readonly Leaf5Plus1 L;

            /// <summary>Constructs the leaf</summary>
            public Leaf5Plus1Plus1(Entry plus, Leaf5Plus1 l)
            {
                Plus = plus;
                L    = l;
            }

#if !DEBUG
            /// <inheritdoc />
            public override string ToString() => "leaf5+2{" + Plus + " + " + L + "}";
#endif

            /// <inheritdoc />
            public override Entry GetEntryOrDefault(int hash)
            {
                if (hash == Plus.Hash)
<<<<<<< HEAD
                    return Plus;
=======
                    return Plus; 
>>>>>>> 2986fad8
                if (hash == L.Plus.Hash)
                    return L.Plus;
                var l = L.L5;
                return 
                    hash == l.Entry0.Hash ? l.Entry0 :
                    hash == l.Entry1.Hash ? l.Entry1 :
                    hash == l.Entry2.Hash ? l.Entry2 :
                    hash == l.Entry3.Hash ? l.Entry3 :
                    hash == l.Entry4.Hash ? l.Entry4 :
                    null;
            }

            /// <inheritdoc />
            public override ImHashMap234<K, V> AddOrUpdateEntry(int hash, ValueEntry entry)
            {
                var p = Plus;
                var ph = p.Hash;
                if (ph == hash)
                    return new Leaf5Plus1Plus1(p.Update(entry), L);

                var lp = L.Plus;
                var lph = lp.Hash;
                if (lph == hash)
                    return new Leaf5Plus1Plus1(p, new Leaf5Plus1(lp.Update(entry), L.L5));

                var l5 = L.L5;
                var e0 = l5.Entry0;
                var e1 = l5.Entry1;
                var e2 = l5.Entry2;
                var e3 = l5.Entry3;
                var e4 = l5.Entry4;

                // todo @perf we may split into the branch here
                if (hash == e0.Hash) 
                    return new Leaf5Plus1Plus1(p, new Leaf5Plus1(lp, new Leaf5(e0.Update(entry), e1, e2, e3, e4)));
                if (hash == e1.Hash) 
                    return new Leaf5Plus1Plus1(p, new Leaf5Plus1(lp, new Leaf5(e0, e1.Update(entry), e2, e3, e4)));
                if (hash == e2.Hash)
                    return new Leaf5Plus1Plus1(p, new Leaf5Plus1(lp, new Leaf5(e0, e1, e2.Update(entry), e3, e4)));
                if (hash == e3.Hash) 
                    return new Leaf5Plus1Plus1(p, new Leaf5Plus1(lp, new Leaf5(e0, e1, e2, e3.Update(entry), e4)));
                if (hash == e4.Hash)
                    return new Leaf5Plus1Plus1(p, new Leaf5Plus1(lp, new Leaf5(e0, e1, e2, e3, e4.Update(entry))));

<<<<<<< HEAD
                Entry e = entry;
                SortEntriesByHash(ref e0, ref e1, ref e2, ref e3, ref e4, ref lp, ref p, ref e);
=======
                return new Leaf5Plus1Plus1Plus1(entry, this);
            }

            /// <inheritdoc />
            public override ImHashMap234<K, V> AddOrKeepEntry(int hash, ValueEntry entry)
            {
                var p = Plus;
                var ph = p.Hash;
                if (ph == hash)
                    return (p = p.Keep(entry)) == Plus ? this : (ImHashMap234<K, V>)new Leaf5Plus1(p, L.L5);

                var lp = L.Plus;
                var lph = lp.Hash;
                if (lph == hash)
                    return (lp = lp.Keep(entry)) == L.Plus ? this : (ImHashMap234<K, V>)new Leaf5Plus1Plus1(p, new Leaf5Plus1(lp, L.L5));

                var l5 = L.L5;
                var e0 = l5.Entry0;
                var e1 = l5.Entry1;
                var e2 = l5.Entry2;
                var e3 = l5.Entry3;
                var e4 = l5.Entry4;

                if (hash == e0.Hash)
                    return (e0 = e0.Keep(entry)) == l5.Entry0 ? this : new Leaf5Plus1Plus1(p, new Leaf5Plus1(lp, new Leaf5(e0, e1, e2, e3, e4)));
                if (hash == e1.Hash)
                    return (e1 = e1.Keep(entry)) == l5.Entry1 ? this : new Leaf5Plus1Plus1(p, new Leaf5Plus1(lp, new Leaf5(e0, e1, e2, e3, e4)));
                if (hash == e2.Hash)
                    return (e2 = e2.Keep(entry)) == l5.Entry2 ? this : new Leaf5Plus1Plus1(p, new Leaf5Plus1(lp, new Leaf5(e0, e1, e2, e3, e4)));
                if (hash == e3.Hash)
                    return (e3 = e3.Keep(entry)) == l5.Entry3 ? this : new Leaf5Plus1Plus1(p, new Leaf5Plus1(lp, new Leaf5(e0, e1, e2, e3, e4)));
                if (hash == e4.Hash)
                    return (e4 = e4.Keep(entry)) == l5.Entry4 ? this : new Leaf5Plus1Plus1(p, new Leaf5Plus1(lp, new Leaf5(e0, e1, e2, e3, e4)));

               return new Leaf5Plus1Plus1Plus1(entry, this);
            }

            /// <inheritdoc />
            public override ImHashMap234<K, V> RemoveEntry(int hash, K key)
            {
                var p  = Plus;
                var ph = p.Hash;
                if (ph == hash)
                    return (p = p.TryRemove(key)) == Plus ? this : p == null ? L : (ImHashMap234<K, V>)new Leaf5Plus1Plus1(p, L);

                var lp  = L.Plus;
                var lph = lp.Hash;
                if (lph == hash)
                    return (lp = lp.TryRemove(key)) == Plus ? this : lp == null ? new Leaf5Plus1(p, L.L5) : (ImHashMap234<K, V>)new Leaf5Plus1Plus1(p, new Leaf5Plus1(lp, L.L5));

                var l5 = L.L5;
                var e0 = l5.Entry0;
                var e1 = l5.Entry1;
                var e2 = l5.Entry2;
                var e3 = l5.Entry3;
                var e4 = l5.Entry4;

                if (hash == e0.Hash)
                    return (e0 = e0.TryRemove(key)) == l5.Entry0 
                        ? this : e0 != null ? (ImHashMap234<K, V>)new Leaf5Plus1Plus1(p, new Leaf5Plus1(lp, new Leaf5(e0, e1, e2, e3, e4))) :
                    lph < e1.Hash ? new Leaf5Plus1(p, new Leaf5(lp, e1, e2, e3, e4)) :
                    lph < e2.Hash ? new Leaf5Plus1(p, new Leaf5(e1, lp, e2, e3, e4)) :
                    lph < e3.Hash ? new Leaf5Plus1(p, new Leaf5(e1, e2, lp, e3, e4)) :
                    lph < e4.Hash ? new Leaf5Plus1(p, new Leaf5(e1, e2, e3, lp, e4)) :
                                    new Leaf5Plus1(p, new Leaf5(e1, e2, e3, e4, lp));

                if (hash == e1.Hash)
                    return (e1 = e1.TryRemove(key)) == l5.Entry1 
                        ? this : e1 != null ? (ImHashMap234<K, V>)new Leaf5Plus1Plus1(p, new Leaf5Plus1(lp, new Leaf5(e0, e1, e2, e3, e4))) :
                    lph < e0.Hash ? new Leaf5Plus1(p, new Leaf5(lp, e0, e2, e3, e4)) :
                    lph < e2.Hash ? new Leaf5Plus1(p, new Leaf5(e0, lp, e2, e3, e4)) :
                    lph < e3.Hash ? new Leaf5Plus1(p, new Leaf5(e0, e2, lp, e3, e4)) :
                    lph < e4.Hash ? new Leaf5Plus1(p, new Leaf5(e0, e2, e3, lp, e4)) :
                                    new Leaf5Plus1(p, new Leaf5(e0, e2, e3, e4, lp));

                if (hash == e2.Hash)
                    return (e2 = e2.TryRemove(key)) == l5.Entry2 
                        ? this : e2 != null ? (ImHashMap234<K, V>)new Leaf5Plus1Plus1(p, new Leaf5Plus1(lp, new Leaf5(e0, e1, e2, e3, e4))) :
                    lph < e0.Hash ? new Leaf5Plus1(p, new Leaf5(lp, e0, e1, e3, e4)) :
                    lph < e1.Hash ? new Leaf5Plus1(p, new Leaf5(e0, lp, e1, e3, e4)) :
                    lph < e3.Hash ? new Leaf5Plus1(p, new Leaf5(e0, e1, lp, e3, e4)) :
                    lph < e4.Hash ? new Leaf5Plus1(p, new Leaf5(e0, e1, e3, lp, e4)) :
                                    new Leaf5Plus1(p, new Leaf5(e0, e1, e3, e4, lp));

                if (hash == e3.Hash)
                
                    return (e3 = e3.TryRemove(key)) == l5.Entry3 
                        ? this : e3 != null ? (ImHashMap234<K, V>)new Leaf5Plus1Plus1(p, new Leaf5Plus1(lp, new Leaf5(e0, e1, e2, e3, e4))) :
                    lph < e0.Hash ? new Leaf5Plus1(p, new Leaf5(lp, e0, e1, e2, e4)) :
                    lph < e1.Hash ? new Leaf5Plus1(p, new Leaf5(e0, lp, e1, e2, e4)) :
                    lph < e2.Hash ? new Leaf5Plus1(p, new Leaf5(e0, e1, lp, e2, e4)) :
                    lph < e4.Hash ? new Leaf5Plus1(p, new Leaf5(e0, e1, e2, lp, e4)) :
                                    new Leaf5Plus1(p, new Leaf5(e0, e1, e2, e4, lp));

                if (hash == e4.Hash)
                    return (e4 = e4.TryRemove(key)) == l5.Entry4 
                        ? this : e4 != null ? (ImHashMap234<K, V>)new Leaf5Plus1Plus1(p, new Leaf5Plus1(lp, new Leaf5(e0, e1, e2, e3, e4))) :
                    lph < e0.Hash ? new Leaf5Plus1(p, new Leaf5(lp, e0, e1, e2, e3)) :
                    lph < e1.Hash ? new Leaf5Plus1(p, new Leaf5(e0, lp, e1, e2, e3)) :
                    lph < e2.Hash ? new Leaf5Plus1(p, new Leaf5(e0, e1, lp, e2, e3)) :
                    lph < e3.Hash ? new Leaf5Plus1(p, new Leaf5(e0, e1, e2, lp, e3)) :
                                    new Leaf5Plus1(p, new Leaf5(e0, e1, e2, e3, lp));

                return this;
            }
        }

        /// <summary>Leaf with 5 entries</summary>
        public sealed class Leaf5Plus1Plus1Plus1 : ImHashMap234<K, V>
        {
            /// <summary>Plus entry</summary>
            public readonly Entry Plus;
            /// <summary>Dangling Leaf5</summary>
            public readonly Leaf5Plus1Plus1 L;

            /// <summary>Constructs the leaf</summary>
            public Leaf5Plus1Plus1Plus1(Entry plus, Leaf5Plus1Plus1 l)
            {
                Plus = plus;
                L    = l;
            }

#if !DEBUG
            /// <inheritdoc />
            public override string ToString() => "leaf5+3{" + Plus + " + " + L + "}";
#endif

            /// <inheritdoc />
            public override Entry GetEntryOrDefault(int hash)
            {
                if (hash == Plus.Hash)
                    return Plus; 
                if (hash == L.Plus.Hash)
                    return L.Plus;
                if (hash == L.L.Plus.Hash)
                    return L.L.Plus;
                var l = L.L.L5;
                return 
                    hash == l.Entry0.Hash ? l.Entry0 :
                    hash == l.Entry1.Hash ? l.Entry1 :
                    hash == l.Entry2.Hash ? l.Entry2 :
                    hash == l.Entry3.Hash ? l.Entry3 :
                    hash == l.Entry4.Hash ? l.Entry4 :
                    null;
            }

            /// <inheritdoc />
            public override ImHashMap234<K, V> AddOrUpdateEntry(int hash, ValueEntry entry)
            {
                var p = Plus;
                var ph = p.Hash;
                if (ph == hash)
                    return new Leaf5Plus1Plus1Plus1(p.Update(entry), L);

                var lp = L.Plus;
                var lph = lp.Hash;
                if (lph == hash)
                    return new Leaf5Plus1Plus1Plus1(p, new Leaf5Plus1Plus1(lp.Update(entry), L.L));

                var llp = L.L.Plus;
                var llph = llp.Hash;
                if (llph == hash)
                    return new Leaf5Plus1Plus1Plus1(p, new Leaf5Plus1Plus1(lp, new Leaf5Plus1(llp.Update(entry), L.L.L5)));

                var l = L.L.L5;
                var e0 = l.Entry0;
                var e1 = l.Entry1;
                var e2 = l.Entry2;
                var e3 = l.Entry3;
                var e4 = l.Entry4;

                if (hash == e0.Hash) 
                    return new Leaf5Plus1Plus1Plus1(p, new Leaf5Plus1Plus1(lp, new Leaf5Plus1(llp, new Leaf5(e0.Update(entry), e1, e2, e3, e4))));
                if (hash == e1.Hash) 
                    return new Leaf5Plus1Plus1Plus1(p, new Leaf5Plus1Plus1(lp, new Leaf5Plus1(llp, new Leaf5(e0, e1.Update(entry), e2, e3, e4))));
                if (hash == e2.Hash)
                    return new Leaf5Plus1Plus1Plus1(p, new Leaf5Plus1Plus1(lp, new Leaf5Plus1(llp, new Leaf5(e0, e1, e2.Update(entry), e3, e4))));
                if (hash == e3.Hash) 
                    return new Leaf5Plus1Plus1Plus1(p, new Leaf5Plus1Plus1(lp, new Leaf5Plus1(llp, new Leaf5(e0, e1, e2, e3.Update(entry), e4))));
                if (hash == e4.Hash)
                    return new Leaf5Plus1Plus1Plus1(p, new Leaf5Plus1Plus1(lp, new Leaf5Plus1(llp, new Leaf5(e0, e1, e2, e3, e4.Update(entry)))));

                // Insert the added entry and the Plus entry into the correct position starting from the last to the first entry (e4 -> e0),
                // because we assume the addition of inscreasing hash (keys) is the more often case.
                // The order at the end should be the follwing: 
                // e0 < e1 < e2 < e3 < e4 < llp < lp < p < entry

                Entry swap = null;
                if (llph < e4.Hash)
                {
                    swap = e4; e4 = llp; llp = swap;
                    if (llph < e3.Hash)
                    {
                        swap = e3; e3 = e4; e4 = swap;
                        if (llph < e2.Hash)
                        {
                            swap = e2; e2 = e3; e3 = swap;
                            if (llph < e1.Hash)
                            {
                                swap = e1; e1 = e2; e2 = swap;
                                if (llph < e0.Hash)
                                {
                                    swap = e0; e0 = e1; e1 = swap;
                                }
                            }
                        }
                    }
                }
                if (lph < llp.Hash)
                {
                    swap = llp; llp = lp; lp = swap;
                    if (lph < e4.Hash)
                    {
                        swap = e4; e4 = llp; llp = swap;
                        if (lph < e3.Hash)
                        {
                            swap = e3; e3 = e4; e4 = swap;
                            if (lph < e2.Hash)
                            {
                                swap = e2; e2 = e3; e3 = swap;
                                if (lph < e1.Hash)
                                {
                                    swap = e1; e1 = e2; e2 = swap;
                                    if (lph < e0.Hash)
                                    {
                                        swap = e0; e0 = e1; e1 = swap;
                                    }
                                }
                            }
                        }
                    }
                }
                if (ph < lp.Hash)
                {
                    swap = lp; lp = p; p = swap;
                    if (ph < llp.Hash)
                    {
                        swap = llp; llp = lp; lp = swap;
                        if (ph < e4.Hash)
                        {
                            swap = e4; e4 = llp; llp = swap;
                            if (ph < e3.Hash)
                            {
                                swap = e3; e3 = e4; e4 = swap;
                                if (ph < e2.Hash)
                                {
                                    swap = e2; e2 = e3; e3 = swap;
                                    if (ph < e1.Hash)
                                    {
                                        swap = e1; e1 = e2; e2 = swap;
                                        if (ph < e0.Hash)
                                        {
                                            swap = e0; e0 = e1; e1 = swap;
                                        }
                                    }
                                }
                            }
                        }
                    }
                }
                Entry e = entry;
                if (hash < p.Hash)
                {
                    swap = p; p = e; e = swap;
                    if (hash < lp.Hash)
                    {
                        swap = lp; lp = p; p = swap;
                        if (hash < llp.Hash)
                        {
                            swap = llp; llp = lp; lp = swap;
                            if (hash < e4.Hash)
                            {
                                swap = e4; e4 = llp; llp = swap;
                                if (hash < e3.Hash)
                                {
                                    swap = e3; e3 = e4; e4 = swap;
                                    if (hash < e2.Hash)
                                    {
                                        swap = e2; e2 = e3; e3 = swap;
                                        if (hash < e1.Hash)
                                        {
                                            swap = e1; e1 = e2; e2 = swap;
                                            if (hash < e0.Hash)
                                            {
                                                swap = e0; e0 = e1; e1 = swap;
                                            }
                                        }
                                    }
                                }
                            }
                        }
                    }
                }
>>>>>>> 2986fad8

                // todo: @perf find the way to reuse the Leaf5
                return new Branch2(new Leaf5(e0, e1, e2, e3, e4), llp, new Leaf3(lp, p, e));
            }

            /// <inheritdoc />
            public override ImHashMap234<K, V> AddOrKeepEntry(int hash, ValueEntry entry)
            {
                var p = Plus;
                var ph = p.Hash;
                if (ph == hash)
                    return (p = p.Keep(entry)) == Plus ? this : (ImHashMap234<K, V>)new Leaf5Plus1Plus1(p, L.L);

                var lp = L.Plus;
                var lph = lp.Hash;
                if (lph == hash)
                    return (lp = lp.Keep(entry)) == L.Plus ? this : (ImHashMap234<K, V>)new Leaf5Plus1Plus1Plus1(p, new Leaf5Plus1Plus1(lp, L.L));

                var llp = L.L.Plus;
                var llph = llp.Hash;
                if (llph == hash)
                    return (llp = llp.Keep(entry)) == L.L.Plus ? this : (ImHashMap234<K, V>)new Leaf5Plus1Plus1Plus1(p, new Leaf5Plus1Plus1(lp, new Leaf5Plus1(llp, L.L.L5)));

                var l = L.L.L5;
                var e0 = l.Entry0;
                var e1 = l.Entry1;
                var e2 = l.Entry2;
                var e3 = l.Entry3;
                var e4 = l.Entry4;

                if (hash == e0.Hash)
                    return (e0 = e0.Keep(entry)) == l.Entry0 ? this : new Leaf5Plus1Plus1Plus1(p, new Leaf5Plus1Plus1(lp, new Leaf5Plus1(llp, new Leaf5(e0, e1, e2, e3, e4))));
                if (hash == e1.Hash)
                    return (e1 = e1.Keep(entry)) == l.Entry1 ? this : new Leaf5Plus1Plus1Plus1(p, new Leaf5Plus1Plus1(lp, new Leaf5Plus1(llp, new Leaf5(e0, e1, e2, e3, e4))));
                if (hash == e2.Hash)
                    return (e2 = e2.Keep(entry)) == l.Entry2 ? this : new Leaf5Plus1Plus1Plus1(p, new Leaf5Plus1Plus1(lp, new Leaf5Plus1(llp, new Leaf5(e0, e1, e2, e3, e4))));
                if (hash == e3.Hash)
                    return (e3 = e3.Keep(entry)) == l.Entry3 ? this : new Leaf5Plus1Plus1Plus1(p, new Leaf5Plus1Plus1(lp, new Leaf5Plus1(llp, new Leaf5(e0, e1, e2, e3, e4))));
                if (hash == e4.Hash)
                    return (e4 = e4.Keep(entry)) == l.Entry4 ? this : new Leaf5Plus1Plus1Plus1(p, new Leaf5Plus1Plus1(lp, new Leaf5Plus1(llp, new Leaf5(e0, e1, e2, e3, e4))));

                Entry e = entry;
                SortEntriesByHash(ref e0, ref e1, ref e2, ref e3, ref e4, ref lp, ref p, ref e);

                // todo: @perf find the way to reuse the Leaf5
                return new Branch2(new Leaf5(e0, e1, e2, e3, e4), lp, new Leaf2(p, e));
            }

            /// <summary>The order at the end should be the follwing: <![CDATA[e0 < e1 < e2 < e3 < e4 < lp < p < entry]]></summary>
            internal static void SortEntriesByHash(ref Entry e0, ref Entry e1, ref Entry e2, ref Entry e3, ref Entry e4, ref Entry lp, ref Entry p, ref Entry e)
            {
                var h = lp.Hash;
                Entry swap = null;
<<<<<<< HEAD
                if (h < e4.Hash)
                {
                    swap = e4; e4 = lp; lp = swap;
                    if (h < e3.Hash)
                    {
                        swap = e3; e3 = e4; e4 = swap;
                        if (h < e2.Hash)
                        {
                            swap = e2; e2 = e3; e3 = swap;
                            if (h < e1.Hash)
                            {
                                swap = e1; e1 = e2; e2 = swap;
                                if (h < e0.Hash)
=======
                if (llph < e4.Hash)
                {
                    swap = e4; e4 = llp; llp = swap;
                    if (llph < e3.Hash)
                    {
                        swap = e3; e3 = e4; e4 = swap;
                        if (llph < e2.Hash)
                        {
                            swap = e2; e2 = e3; e3 = swap;
                            if (llph < e1.Hash)
                            {
                                swap = e1; e1 = e2; e2 = swap;
                                if (llph < e0.Hash)
>>>>>>> 2986fad8
                                {
                                    swap = e0; e0 = e1; e1 = swap;
                                }
                            }
                        }
                    }
                }
<<<<<<< HEAD

                h = p.Hash;
                if (h < lp.Hash)
                {
                    swap = lp; lp = p; p = swap;
                    if (h < e4.Hash)
                    {
                        swap = e4; e4 = lp; lp = swap;
                        if (h < e3.Hash)
                        {
                            swap = e3; e3 = e4; e4 = swap;
                            if (h < e2.Hash)
                            {
                                swap = e2; e2 = e3; e3 = swap;
                                if (h < e1.Hash)
                                {
                                    swap = e1; e1 = e2; e2 = swap;
                                    if (h < e0.Hash)
=======
                if (lph < llp.Hash)
                {
                    swap = llp; llp = lp; lp = swap;
                    if (lph < e4.Hash)
                    {
                        swap = e4; e4 = llp; llp = swap;
                        if (lph < e3.Hash)
                        {
                            swap = e3; e3 = e4; e4 = swap;
                            if (lph < e2.Hash)
                            {
                                swap = e2; e2 = e3; e3 = swap;
                                if (lph < e1.Hash)
                                {
                                    swap = e1; e1 = e2; e2 = swap;
                                    if (lph < e0.Hash)
>>>>>>> 2986fad8
                                    {
                                        swap = e0; e0 = e1; e1 = swap;
                                    }
                                }
                            }
                        }
                    }
                }
<<<<<<< HEAD
                if (e != null) 
=======
                if (ph < lp.Hash)
                {
                    swap = lp; lp = p; p = swap;
                    if (ph < llp.Hash)
                    {
                        swap = llp; llp = lp; lp = swap;
                        if (ph < e4.Hash)
                        {
                            swap = e4; e4 = llp; llp = swap;
                            if (ph < e3.Hash)
                            {
                                swap = e3; e3 = e4; e4 = swap;
                                if (ph < e2.Hash)
                                {
                                    swap = e2; e2 = e3; e3 = swap;
                                    if (ph < e1.Hash)
                                    {
                                        swap = e1; e1 = e2; e2 = swap;
                                        if (ph < e0.Hash)
                                        {
                                            swap = e0; e0 = e1; e1 = swap;
                                        }
                                    }
                                }
                            }
                        }
                    }
                }
                Entry e = entry;
                if (hash < p.Hash)
>>>>>>> 2986fad8
                {
                    h = e.Hash; 
                    if (h < p.Hash)
                    {
<<<<<<< HEAD
                        swap = p; p = e; e = swap;
                        if (h < lp.Hash)
                        {
                            swap = lp; lp = p; p = swap;
                            if (h < e4.Hash)
                            {
                                swap = e4; e4 = lp; lp = swap;
                                if (h < e3.Hash)
                                {
                                    swap = e3; e3 = e4; e4 = swap;
                                    if (h < e2.Hash)
                                    {
                                        swap = e2; e2 = e3; e3 = swap;
                                        if (h < e1.Hash)
                                        {
                                            swap = e1; e1 = e2; e2 = swap;
                                            if (h < e0.Hash)
=======
                        swap = lp; lp = p; p = swap;
                        if (hash < llp.Hash)
                        {
                            swap = llp; llp = lp; lp = swap;
                            if (hash < e4.Hash)
                            {
                                swap = e4; e4 = llp; llp = swap;
                                if (hash < e3.Hash)
                                {
                                    swap = e3; e3 = e4; e4 = swap;
                                    if (hash < e2.Hash)
                                    {
                                        swap = e2; e2 = e3; e3 = swap;
                                        if (hash < e1.Hash)
                                        {
                                            swap = e1; e1 = e2; e2 = swap;
                                            if (hash < e0.Hash)
>>>>>>> 2986fad8
                                            {
                                                swap = e0; e0 = e1; e1 = swap;
                                            }
                                        }
                                    }
                                }
                            }
                        }
                    }
                }
<<<<<<< HEAD
=======

                // todo: @perf find the way to reuse the Leaf5
                return new Branch2(new Leaf5(e0, e1, e2, e3, e4), llp, new Leaf3(lp, p, e));
>>>>>>> 2986fad8
            }

            /// <inheritdoc />
            public override ImHashMap234<K, V> RemoveEntry(int hash, K key)
            {
                var p  = Plus;
                var ph = p.Hash;
                if (ph == hash)
                    return (p = p.TryRemove(key)) == Plus ? this : p == null ? L : (ImHashMap234<K, V>)new Leaf5Plus1Plus1Plus1(p, L);

                var lp  = L.Plus;
                var lph = lp.Hash;
                if (lph == hash)
                    return (lp = lp.TryRemove(key)) == Plus ? this : lp == null ? new Leaf5Plus1Plus1(p, L.L) : 
                        (ImHashMap234<K, V>)new Leaf5Plus1Plus1Plus1(p, new Leaf5Plus1Plus1(lp, L.L));

                var llp  = L.L.Plus;
                var llph = lp.Hash;
                if (llph == hash)
                    return (lp = lp.TryRemove(key)) == Plus ? this : lp == null ? new Leaf5Plus1Plus1(p, L.L) : 
                        (ImHashMap234<K, V>)new Leaf5Plus1Plus1Plus1(p, new Leaf5Plus1Plus1(lp, new Leaf5Plus1(llp, L.L.L5)));

                var l = L.L.L5;
                var e0 = l.Entry0;
                var e1 = l.Entry1;
                var e2 = l.Entry2;
                var e3 = l.Entry3;
                var e4 = l.Entry4;

                if (hash == e0.Hash)
                    return (e0 = e0.TryRemove(key)) == l.Entry0 
                        ? this : e0 != null ? (ImHashMap234<K, V>)new Leaf5Plus1Plus1Plus1(p, new Leaf5Plus1Plus1(lp, new Leaf5Plus1(llp, new Leaf5(e0, e1, e2, e3, e4)))) :
                    lph < e1.Hash ? new Leaf5Plus1(p, new Leaf5(lp, e1, e2, e3, e4)) :
                    lph < e2.Hash ? new Leaf5Plus1(p, new Leaf5(e1, lp, e2, e3, e4)) :
                    lph < e3.Hash ? new Leaf5Plus1(p, new Leaf5(e1, e2, lp, e3, e4)) :
                    lph < e4.Hash ? new Leaf5Plus1(p, new Leaf5(e1, e2, e3, lp, e4)) :
                                    new Leaf5Plus1(p, new Leaf5(e1, e2, e3, e4, lp));

                if (hash == e1.Hash)
                    return (e1 = e1.TryRemove(key)) == l.Entry1 
                        ? this : e1 != null ? (ImHashMap234<K, V>)new Leaf5Plus1Plus1Plus1(p, new Leaf5Plus1Plus1(lp, new Leaf5Plus1(llp, new Leaf5(e0, e1, e2, e3, e4)))) :
                    lph < e0.Hash ? new Leaf5Plus1(p, new Leaf5(lp, e0, e2, e3, e4)) :
                    lph < e2.Hash ? new Leaf5Plus1(p, new Leaf5(e0, lp, e2, e3, e4)) :
                    lph < e3.Hash ? new Leaf5Plus1(p, new Leaf5(e0, e2, lp, e3, e4)) :
                    lph < e4.Hash ? new Leaf5Plus1(p, new Leaf5(e0, e2, e3, lp, e4)) :
                                    new Leaf5Plus1(p, new Leaf5(e0, e2, e3, e4, lp));

                if (hash == e2.Hash)
                    return (e2 = e2.TryRemove(key)) == l.Entry2 
                        ? this : e2 != null ? (ImHashMap234<K, V>)new Leaf5Plus1Plus1Plus1(p, new Leaf5Plus1Plus1(lp, new Leaf5Plus1(llp, new Leaf5(e0, e1, e2, e3, e4)))) :
                    lph < e0.Hash ? new Leaf5Plus1(p, new Leaf5(lp, e0, e1, e3, e4)) :
                    lph < e1.Hash ? new Leaf5Plus1(p, new Leaf5(e0, lp, e1, e3, e4)) :
                    lph < e3.Hash ? new Leaf5Plus1(p, new Leaf5(e0, e1, lp, e3, e4)) :
                    lph < e4.Hash ? new Leaf5Plus1(p, new Leaf5(e0, e1, e3, lp, e4)) :
                                    new Leaf5Plus1(p, new Leaf5(e0, e1, e3, e4, lp));

                if (hash == e3.Hash)
                    return (e3 = e3.TryRemove(key)) == l.Entry3 
                        ? this : e3 != null ? (ImHashMap234<K, V>)new Leaf5Plus1Plus1Plus1(p, new Leaf5Plus1Plus1(lp, new Leaf5Plus1(llp, new Leaf5(e0, e1, e2, e3, e4)))) :
                    lph < e0.Hash ? new Leaf5Plus1(p, new Leaf5(lp, e0, e1, e2, e4)) :
                    lph < e1.Hash ? new Leaf5Plus1(p, new Leaf5(e0, lp, e1, e2, e4)) :
                    lph < e2.Hash ? new Leaf5Plus1(p, new Leaf5(e0, e1, lp, e2, e4)) :
                    lph < e4.Hash ? new Leaf5Plus1(p, new Leaf5(e0, e1, e2, lp, e4)) :
                                    new Leaf5Plus1(p, new Leaf5(e0, e1, e2, e4, lp));

                if (hash == e4.Hash)
                    return (e4 = e4.TryRemove(key)) == l.Entry4 
                        ? this : e4 != null ? (ImHashMap234<K, V>)new Leaf5Plus1Plus1Plus1(p, new Leaf5Plus1Plus1(lp, new Leaf5Plus1(llp, new Leaf5(e0, e1, e2, e3, e4)))) :
                    lph < e0.Hash ? new Leaf5Plus1(p, new Leaf5(lp, e0, e1, e2, e3)) :
                    lph < e1.Hash ? new Leaf5Plus1(p, new Leaf5(e0, lp, e1, e2, e3)) :
                    lph < e2.Hash ? new Leaf5Plus1(p, new Leaf5(e0, e1, lp, e2, e3)) :
                    lph < e3.Hash ? new Leaf5Plus1(p, new Leaf5(e0, e1, e2, lp, e3)) :
                                    new Leaf5Plus1(p, new Leaf5(e0, e1, e2, e3, lp));

                return this;
            }
        }

        /// <summary>Base type for the Branch2 and Branch3</summary>
        public abstract class Branch : ImHashMap234<K, V> {} 

        // todo: @perf consider to separate the Branch2Leafs
        /// <summary>Branch of 2 leafs or branches</summary>
        public sealed class Branch2 : Branch
        {
            /// <summary>Left branch</summary>
            public readonly ImHashMap234<K, V> Left;
            /// <summary>Entry in the middle</summary>
            public readonly Entry Entry0;
            /// <summary>Right branch</summary>
            public readonly ImHashMap234<K, V> Right;

            /// <summary>Constructs</summary>
            public Branch2(ImHashMap234<K, V> left, Entry e, ImHashMap234<K, V> right)
            {
                Debug.Assert(Left != Empty);
                Debug.Assert(Left is Entry == false);
                Debug.Assert(Right != Empty);
                Debug.Assert(Right is Entry == false);
                Entry0 = e;
                Left   = left;
                Right  = right;
            }

#if !DEBUG
            /// <inheritdoc />
            public override string ToString() =>
                !(Left is Branch2) && !(Left is Branch3) ? Left + " <- " + Entry0 + " -> " + Right : 
                  Left.GetType().Name + " <- " + Entry0 + " -> " + Right.GetType().Name;
#endif

            /// <inheritdoc />
            public override Entry GetEntryOrDefault(int hash) =>
                hash > Entry0.Hash ? Right.GetEntryOrDefault(hash) :
                hash < Entry0.Hash ? Left .GetEntryOrDefault(hash) :
                Entry0;

            // todo: @perf see that the size of the method is small, so we may consider to inline the addition for the branchs of the leafs, it will be especially more simple, if the Branch2Leafs would be a separate type.
            /// <inheritdoc />
            public override ImHashMap234<K, V> AddOrUpdateEntry(int hash, ValueEntry entry)
            {
                var e0 = Entry0; // todo: @perf load the hash into the variable
                if (hash > e0.Hash)
                {
                    var old = Right;
                    var aNew = old.AddOrUpdateEntry(hash, entry);
                    if (aNew is Branch2 b2 && (old is Branch3 || old is Leaf5Plus1Plus1Plus1))
                        return new Branch3(Left, e0, b2);
                    return new Branch2(Left, e0, aNew);
                }

                if (hash < e0.Hash)
                {
                    var old = Left;
                    var aNew = old.AddOrUpdateEntry(hash, entry);
                    if (aNew is Branch2 b2 && (old is Branch3 || old is Leaf5Plus1Plus1Plus1))
                        return new Branch3(b2.Left, b2.Entry0, new Branch2(b2.Right, e0, Right));
                    return new Branch2(aNew, e0, Right);
                }

                return new Branch2(Left, e0.Update(entry), Right);
            }

            /// <inheritdoc />
            public override ImHashMap234<K, V> AddOrKeepEntry(int hash, ValueEntry entry)
            {
                var e0 = Entry0;
                if (hash > e0.Hash)
                {
                    var old = Right;
                    var aNew = old.AddOrKeepEntry(hash, entry);
                    if (aNew == old)
                        return this;
                    if (aNew is Branch2 b2 && (old is Branch3 || old is Leaf5Plus1Plus1Plus1))
                        return new Branch3(Left, e0, b2);
                    return new Branch2(Left, e0, aNew);
                }

                if (hash < e0.Hash)
                {
                    var old = Left;
                    var aNew = old.AddOrKeepEntry(hash, entry);
                    if (aNew == old)
                        return this;
                    if (aNew is Branch2 b2 && (old is Branch3 || old is Leaf5Plus1Plus1Plus1))
                        return new Branch3(b2.Left, b2.Entry0, new Branch2(b2.Right, e0, Right));
                    return new Branch2(aNew, e0, Right);
                }

                return (e0 = e0.Keep(entry)) == Entry0 ? this : new Branch2(Left, e0, Right);
            }

            /// <inheritdoc />
            public override ImHashMap234<K, V> RemoveEntry(int hash, K key)
            {
                // Despite all the visible complexity of the method the simple check should be 
                // that all of the non-removed nodes are used when constructing the result.

                var e0 = Entry0;
                if (hash > e0.Hash) 
                {
                    //        4
                    //      /   \
                    //  1 2 3   5 [6]

                    var newRight = Right.RemoveEntry(hash, key);
                    if (newRight == Right)
                        return this;

                    if (newRight is Entry re) 
                    {
                        var l = Left;
                        // If the Left is not a Leaf2, move its one entry to the Right
                        if (l is Leaf3 l3)
                            return new Branch2(new Leaf2(l3.Entry0, l3.Entry1), l3.Entry2, new Leaf2(e0, re)); 
                        if (l is Leaf3Plus1 l31)
                        {
                            var p = l31.Plus;
                            var ph = p.Hash;
                            var ll = l31.L3;
                            var lle0 = ll.Entry0;
                            var lle1 = ll.Entry1;
                            var lle2 = ll.Entry2;

                            if (ph > lle2.Hash)
                                return new Branch2(ll, p, new Leaf2(e0, re));
                            if (ph < lle0.Hash)
                                return new Branch2(new Leaf3(p, lle0, lle1), lle2, new Leaf2(e0, re)); 
                            if (ph < lle1.Hash)
                                return new Branch2(new Leaf3(lle0, p, lle1), lle2, new Leaf2(e0, re)); 
                            return new Branch2(new Leaf3(lle0, lle1, p), lle2, new Leaf2(e0, re));
                        }
                        if (l is Leaf5 l5)
                            return new Branch2(new Leaf3(l5.Entry0, l5.Entry1, l5.Entry2), l5.Entry3, new Leaf3(l5.Entry4, e0, re));
                        if (l is Leaf5Plus1 l51)
                        {
                            var p  = l51.Plus;
                            var ph = p.Hash;
                            var ll = l51.L5;
                            var lle0 = ll.Entry0;
                            var lle1 = ll.Entry1;
                            var lle2 = ll.Entry2;
                            var lle3 = ll.Entry3;
                            var lle4 = ll.Entry4;

                            if (ph > lle4.Hash)
                                return new Branch2(ll, p, new Leaf2(e0, re));
                            if (ph < lle0.Hash)
                                return new Branch2(new Leaf5(p, lle0, lle1, lle2, lle3), lle4, new Leaf2(e0, re));
                            if (ph < lle1.Hash)
                                return new Branch2(new Leaf5(lle0, p, lle1, lle2, lle3), lle4, new Leaf2(e0, re));
                            if (ph < lle2.Hash)
                                return new Branch2(new Leaf5(lle0, lle1, p, lle2, lle3), lle4, new Leaf2(e0, re));
                            if (ph < lle3.Hash)
                                return new Branch2(new Leaf5(lle0, lle1, lle2, p, lle3), lle4, new Leaf2(e0, re));
                            return new Branch2(new Leaf5(lle0, lle1, lle2, lle3, p), lle4, new Leaf2(e0, re));
                        }
                        if (l is Leaf5Plus1Plus1 l511)
                        {
                            var p  = l511.Plus;
                            var ph = p.Hash;
                            var lp  = l511.L.Plus;
                            var lph = lp.Hash;
                            var ll = l511.L.L5;
                            var lle0 = ll.Entry0;
                            var lle1 = ll.Entry1;
                            var lle2 = ll.Entry2;
                            var lle3 = ll.Entry3;
                            var lle4 = ll.Entry4;

                            if (ph > lle4.Hash)
                                return ph > lph ? new Branch2(l511.L, p, new Leaf2(e0, re)) : new Branch2(new Leaf5Plus1(p, ll), lp, new Leaf2(e0, re));
                            if (lph > lle4.Hash)
                                return lph > ph ? new Branch2(new Leaf5Plus1(p, ll), lp, new Leaf2(e0, re)) : new Branch2(l511.L, p, new Leaf2(e0, re));
                            
                            Entry _ = null;
                            Leaf5Plus1Plus1.SortEntriesByHash(ref lle0, ref lle1, ref lle2, ref lle3, ref lle4, ref lp, ref p, ref _);
                            return new Branch2(new Leaf5(lle0, lle1, lle2, lle3, lle4), lp, new Leaf3(p, e0, re));
                        }

                        // Case #1
                        // If the Left is Leaf2 -> reduce the whole branch to the Leaf4 and rely on the upper branch (if any) to balance itself,
                        // see this case handled below..
                        var l2 = (Leaf2)l;
                        return new Leaf3Plus1(l2.Entry0, new Leaf3(l2.Entry1, e0, re));
                    }

                    // Handling Case #1
                    if (newRight is Leaf3Plus1 && Right is Branch2) // no need to check for the Branch3 because there is no way that Leaf4 will be the result of deleting one element from it 
                    {
                        // Case #2
                        //             7                       4     7 
                        //          /      \                 /    |     \
                        //        4      8 9 10 11  =>   1 2 3   5 6   8 9 10 11
                        //      /   \                    
                        //   1 2 3   5 6                  
                        // The result tree height is decreased, so we should not forget to rebalance with the other part of the tree on the upper level
                        // see the case handled below...

                        if (Left is Branch2 lb2)
                            return new Branch3(lb2.Left, lb2.Entry0, new Branch2(lb2.Right, e0, newRight));

                        //                     10                            7
                        //              /           \                     /     \
                        //        4      7        11 12 13 14 =>       4          10
                        //      /     |    \                         /    \     /    \
                        //   1 2 3   5 6    8 9                   1 2 3   5 6|8 9   11 12 13 14

                        if (Left is Branch3 lb3) // the result tree height is the same - no need to rebalance
                            return new Branch2(new Branch2(lb3.Left, lb3.Entry0, lb3.Middle), lb3.Entry1, new Branch2(lb3.Right, e0, newRight));
                    }

                    // Handling the Case #2
                    if (newRight is Branch3 rb3 && Right is Branch2)
                    {
                        //         0                                  -10        0
                        //       /         \                          /     |          \                
                        //   -10           4     7                  a       b          4     7          
                        //  /   \        /    |     \               |       |        /    |     \       
                        // a     b    1 2 3   5 6   8 9 10 11   =>  ?       ?     1 2 3   5 6  8 9 10 11
                        // |     |
                        // ?     ?

                        if (Left is Branch2 lb2) 
                            return new Branch3(lb2.Left, lb2.Entry0, new Branch2(lb2.Right, e0, newRight));

                        //              0                                       -5                            
                        //       /              \                              /     \                        
                        //   -10  -5            4      7                  -10           0                     
                        //  /   |   \          /    |     \              /   |      /        \                
                        // a    b    c   1 2 3     5 6   8 9 10 11  =>  a    b     c         4     7          
                        // |    |    |                                  |    |     |       /    |     \       
                        // ?    ?    ?                                  ?    ?     ?    1 2 3  5 6   8 9 10 11

                        if (Left is Branch3 lb3)
                            return new Branch2(
                                new Branch2(lb3.Left, lb3.Entry0, lb3.Middle), 
                                lb3.Entry1,
                                new Branch2(lb3.Right, e0, newRight));
                    }

                    return new Branch2(Left, e0, newRight);
                }

                if (hash < e0.Hash)
                {
                    //        4
                    //      /   \
                    //   1 [2]    5 6 7

                    var newLeft = Left.RemoveEntry(hash, key);
                    if (newLeft == Left)
                        return this;

                    if (newLeft is Entry le)
                    {
                        var r = Right;
                        if (r is Leaf3 l3)
                            return new Branch2(new Leaf2(le, e0), l3.Entry0, new Leaf2(l3.Entry1, l3.Entry2));
                        if (r is Leaf3Plus1 l31)
                        {
                            var p = l31.Plus;
                            var ph = p.Hash;
                            var ll = l31.L3;
                            var lle0 = ll.Entry0;
                            var lle1 = ll.Entry1;
                            var lle2 = ll.Entry2;

                            if (ph < lle0.Hash)
                                return new Branch2(new Leaf2(le, e0), p, ll);
                            if (ph < lle1.Hash)
                                return new Branch2(new Leaf2(le, e0), lle0, new Leaf3(p, lle1, lle2)); 
                            if (ph < lle2.Hash)
                                return new Branch2(new Leaf2(le, e0), lle0, new Leaf3(lle1, p, lle2));
                            return new Branch2(new Leaf2(le, e0), lle0, new Leaf3(lle1, lle2, p));
                        }

                        if (r is Leaf5 l5)
                            return new Branch2(new Leaf3(le, e0, l5.Entry0), l5.Entry1, new Leaf3(l5.Entry2, l5.Entry3, l5.Entry4));

                        if (r is Leaf5Plus1 l51)
                        {
                            var p  = l51.Plus;
                            var ph = p.Hash;
                            var ll = l51.L5;
                            var lle0 = ll.Entry0;
                            var lle1 = ll.Entry1;
                            var lle2 = ll.Entry2;
                            var lle3 = ll.Entry3;
                            var lle4 = ll.Entry4;

                            if (ph < lle0.Hash)
                                return new Branch2(new Leaf2(le, e0), p, ll);
                            if (ph < lle1.Hash)
                                return new Branch2(new Leaf2(le, e0), lle0, new Leaf5(p, lle1, lle2, lle3, lle4));
                            if (ph < lle2.Hash)
                                return new Branch2(new Leaf2(le, e0), lle0, new Leaf5(lle1, p, lle2, lle3, lle4));
                            if (ph < lle3.Hash)
                                return new Branch2(new Leaf2(le, e0), lle0, new Leaf5(lle1, lle2, p, lle3, lle4));
                            if (ph < lle4.Hash)
                                return new Branch2(new Leaf2(le, e0), lle0, new Leaf5(lle1, lle2, lle3, p, lle4));
                            return new Branch2(new Leaf2(le, e0), lle0, new Leaf5(lle1, lle2, lle3, lle4, p));
                        }

                        if (r is Leaf5Plus1Plus1 l511)
                        {
                            var p  = l511.Plus;
                            var ph = p.Hash;
                            var lp  = l511.L.Plus;
                            var lph = lp.Hash;
                            var ll = l511.L.L5;
                            var lle0 = ll.Entry0;
                            var lle1 = ll.Entry1;
                            var lle2 = ll.Entry2;
                            var lle3 = ll.Entry3;
                            var lle4 = ll.Entry4;

                            if (ph  < lle0.Hash)
                                return ph < lph ? new Branch2(new Leaf2(le, e0), p, l511.L) : new Branch2(new Leaf2(le, e0), lp, new Leaf5Plus1(p, ll));
                            if (lph < lle0.Hash)
                                return lph < ph ? new Branch2(new Leaf2(le, e0), lp, new Leaf5Plus1(p, ll)) : new Branch2(new Leaf2(le, e0), p, l511.L);
                            
                            Entry _ = null;
                            Leaf5Plus1Plus1.SortEntriesByHash(ref lle0, ref lle1, ref lle2, ref lle3, ref lle4, ref lp, ref p, ref _);
                            return new Branch2(new Leaf3(le, e0, lle0), lle1, new Leaf5(lle2, lle3, lle4, lp, p));
                        }

                        // Case #1
                        // If the Left is Leaf2 -> reduce the whole branch to the Leaf31 and rely on the upper branch (if any) to balance itself,
                        // see this case handled below..
                        var l2 = (Leaf2)r;
                        return new Leaf3Plus1(le, new Leaf3(e0, l2.Entry0, l2.Entry1));
                    }

                    //todo: @wip handle branches
                }

                // todo: @wip remove the e0 and try to keep the branch until its possible
                return this;
            }
        }

        /// <summary>Branch of 3 leafs or branches and two entries</summary>
        public sealed class Branch3 : Branch
        {
            /// <summary>Left branch</summary>
            public readonly ImHashMap234<K, V> Left;
            /// <summary>Left entry</summary>
            public readonly Entry Entry0;
            /// <summary>The middle and right is represented by the Branch2 to simplify the Enumeration implementation,
            /// so we always deal with the binary tree. But for the outside the use of Branch2 is just an internal detail.</summary>
            public readonly Branch2 RightBranch;
            /// <summary>Middle branch</summary>
            public ImHashMap234<K, V> Middle => RightBranch.Left;
            /// <summary>Right entry</summary>
            public Entry Entry1 => RightBranch.Entry0;
            /// <summary>Rightmost branch</summary>
            public ImHashMap234<K, V> Right => RightBranch.Right;

            /// <summary>Constructs the branch</summary>
            public Branch3(ImHashMap234<K, V> left, Entry entry0, Branch2 rightBranch)
            {
                Debug.Assert(Left != Empty);
                Debug.Assert(Left is Entry == false);
                Debug.Assert(entry0.Hash < RightBranch.Entry0.Hash, "entry0.Hash < RightBranch.Entry0.Hash");
                Entry0 = entry0;
                Left   = left;
                RightBranch = rightBranch;
            }

#if !DEBUG
            /// <inheritdoc />
            public override string ToString() =>
                !(Left is Branch2) && !(Left is Branch3) ? Left + " <- " + Entry0 + " -> " + Middle + " <- " + Entry1 + " -> " + Right : 
                Left.GetType().Name + " <- " + Entry0 + " -> " + Middle.GetType().Name + " <- " + Entry1 + " -> " + Right.GetType().Name;
#endif

            /// <inheritdoc />
            public override Entry GetEntryOrDefault(int hash)
            {
                var h0 = Entry0.Hash;
                var h1 = Entry1.Hash;
                return
                    hash > h1 ? Right.GetEntryOrDefault(hash) :
                    hash < h0 ? Left .GetEntryOrDefault(hash) :
                    hash == h0 ? Entry0 :
                    hash == h1 ? Entry1 :
                    Middle.GetEntryOrDefault(hash);
            }

            /// <inheritdoc />
            public override ImHashMap234<K, V> AddOrUpdateEntry(int hash, ValueEntry entry)
            {
                var h0 = Entry0.Hash;
                var h1 = Entry1.Hash;
                
                if (hash > h1)
                {
                     // No need to call the Split method because we won't destruct the result branch
                    var old = Right;
                    var aNew = old.AddOrUpdateEntry(hash, entry);
                    if (aNew is Branch2 b2 && (old is Branch3 || old is Leaf5Plus1Plus1Plus1))
                        return new Branch2(new Branch2(Left, Entry0, Middle), Entry1, aNew);
                    return new Branch3(Left, Entry0, new Branch2(Middle, Entry1, aNew));
                }

                if (hash < h0)
                {
                    var old = Left;
                    var aNew = old.AddOrUpdateEntry(hash, entry);
                    if (aNew is Branch2 b2 && (old is Branch3 || old is Leaf5Plus1Plus1Plus1))
                        return new Branch2(aNew, Entry0, RightBranch);
                    return new Branch3(aNew, Entry0, RightBranch);
                }

                if (hash > h0 && hash < h1)
                {
                    var old = Middle;
                    var aNew = old.AddOrUpdateEntry(hash, entry);
                    if (aNew is Branch2 b2 && (old is Branch3 || old is Leaf5Plus1Plus1Plus1))
                        return new Branch2(new Branch2(Left, Entry0, b2.Left), b2.Entry0, new Branch2(b2.Right, Entry1, Right));
                    return new Branch3(Left, Entry0, new Branch2(aNew, Entry1, Right));
                }

                return hash == h0
                    ? new Branch3(Left, Entry0.Update(entry), RightBranch)
                    : new Branch3(Left, Entry0, new Branch2(Middle, Entry1.Update(entry), Right));
            }

            /// <inheritdoc />
            public override ImHashMap234<K, V> AddOrKeepEntry(int hash, ValueEntry entry)
            {
                // todo: @perf apply the same hash to var refactoring as for AddOrUpdateEntry
                var e0 = Entry0;
                var e1 = Entry1;

                if (hash > e1.Hash)
                {
                    var old = Right;
                    var aNew = old.AddOrKeepEntry(hash, entry);
                    if (aNew == old)
                        return this;
                    if (aNew is Branch2 b2 && (old is Branch3 || old is Leaf5Plus1Plus1Plus1))
                        return new Branch2(new Branch2(Left, Entry0, Middle), Entry1, aNew);
                    return new Branch3(Left, Entry0, new Branch2(Middle, Entry1, aNew));
                }

                if (hash < e0.Hash)
                {
                    var old = Left;
                    var aNew = old.AddOrKeepEntry(hash, entry);
                    if (aNew == old)
                        return this;
                    if (aNew is Branch2 b2 && (old is Branch3 || old is Leaf5Plus1Plus1Plus1))
                        return new Branch2(aNew, Entry0, RightBranch);
                    return new Branch3(aNew, Entry0, RightBranch);
                }

                if (hash > e0.Hash && hash < e1.Hash)
                {
                    var old = Middle;
                    var aNew = old.AddOrKeepEntry(hash, entry);
                    if (aNew == old)
                        return this;
                    if (aNew is Branch2 b2 && (old is Branch3 || old is Leaf5Plus1Plus1Plus1))
                        return new Branch2(new Branch2(Left, Entry0, b2.Left), b2.Entry0, new Branch2(b2.Right, Entry1, Right));
                    return new Branch3(Left, Entry0, new Branch2(aNew, Entry1, Right));
                }

                return hash == e0.Hash
                    ? ((e0 = e0.Keep(entry)) == Entry0 ? this : new Branch3(Left, e0, RightBranch))
                    : ((e1 = e1.Keep(entry)) == Entry1 ? this : new Branch3(Left, e0, new Branch2(Middle, e1, Right)));
            }

            /// <inheritdoc />
            public override ImHashMap234<K, V> RemoveEntry(int hash, K key)
            {
                var e1 = Entry1;
                if (hash > e1.Hash)
                {
                    var newRight = Right.RemoveEntry(hash, key);
                    if (newRight == Right)
                        return this;

                    // if we done to the single entry - rebalance the entries
                    if (newRight is Entry re)
                    {
                        //      3       7               3
                        //    /     |     \    =>    /      \
                        //  1 2   3 5 6     8      1 2   3 5 6 7 8
                        var m = Middle;

                        // If the Middle is Leaf2 or Leaf3 - merge the Middle with new Right to the Branch2
                        if (m is Leaf2 l2)
                            return new Branch2(Left, Entry0, new Leaf3Plus1(l2.Entry0, new Leaf3(l2.Entry1, e1, re)));
                        if (m is Leaf3 l3)
                            return new Branch2(Left, Entry0, new Leaf5(l3.Entry0, l3.Entry1, l3.Entry2, e1, re));

                        // Rebalance the entries from Middle to the Right
                        if (m is Leaf3Plus1 l4)
                        {
                            var p = l4.Plus;
                            var ph = p.Hash;
                            var l4l3  = l4.L3;
                            var l3e0 = l4l3.Entry0;
                            var l3e1 = l4l3.Entry1;
                            var l3e2 = l4l3.Entry2;

                            if (ph > l3e2.Hash)
                                return new Branch3(Left, Entry0, new Branch2(l4l3, p, new Leaf2(e1, re)));
                            if (ph < l3e0.Hash)
                                return new Branch3(Left, Entry0, new Branch2(new Leaf3(p, l3e0, l3e1), l3e2, new Leaf2(e1, re)));
                            if (ph < l3e1.Hash)
                                return new Branch3(Left, Entry0, new Branch2(new Leaf3(l3e0, p, l3e1), l3e2, new Leaf2(e1, re)));
                            return new Branch3(Left, Entry0, new Branch2(new Leaf3(l3e0, l3e1, p), l3e2, new Leaf2(e1, re)));
                        }

                        if (m is Leaf5 l5) 
                            return new Branch3(Left, Entry0,
                                new Branch2(new Leaf3Plus1(l5.Entry0, new Leaf3(l5.Entry1, l5.Entry2, l5.Entry3)), l5.Entry4, new Leaf2(e1, re)));

                        {
                            var l6 =  (Leaf5Plus1)m; 
                            var p  = l6.Plus;
                            var ph = p.Hash;
                            var l6l5 = l6.L5;
                            var l5e0 = l6l5.Entry0;
                            var l5e1 = l6l5.Entry1;
                            var l5e2 = l6l5.Entry2;
                            var l5e3 = l6l5.Entry3;
                            var l5e4 = l6l5.Entry4;

                            if (ph > l5e4.Hash)
                                return new Branch3(Left, Entry0, new Branch2(l6l5, p, new Leaf2(e1, re)));
                            if (ph < l5e0.Hash)
                                return new Branch3(Left, Entry0, new Branch2(new Leaf5(p, l5e0, l5e1, l5e2, l5e3), l5e4, new Leaf2(e1, re)));
                            if (ph < l5e1.Hash)
                                return new Branch3(Left, Entry0, new Branch2(new Leaf5(l5e0, p, l5e1, l5e2, l5e3), l5e4, new Leaf2(e1, re)));
                            if (ph < l5e2.Hash)
                                return new Branch3(Left, Entry0, new Branch2(new Leaf5(l5e0, l5e1, p, l5e2, l5e3), l5e4, new Leaf2(e1, re)));
                            if (ph < l5e3.Hash)
                                return new Branch3(Left, Entry0, new Branch2(new Leaf5(l5e0, l5e1, l5e2, p, l5e3), l5e4, new Leaf2(e1, re)));
                            return new Branch3(Left, Entry0, new Branch2(new Leaf5(l5e0, l5e1, l5e2, l5e3, p), l5e4, new Leaf2(e1, re)));
                        }
                    }

                    // The only reason for moving from the Branch3 to the Branch2 is the decreased the tree height so we need to rebalance
                    if (newRight is Branch3 && Right is Branch2)
                    {
                        //      1       7                                   1
                        //    /     |         \                           /    \
                        //   ?      b        10    13                   ?     b     7
                        //  / \    / \      /    |    \                 |    /   |     \
                        // ?   ?  a   c   8 9  11 12  14 15  =>         ?   a    c   10   13
                        // |   |  |   |                                 
                        // ?   ?  ?   ?                                                ...
                        if (Middle is Branch2 mb2) // just dangle the new right together with Middle
                            return new Branch2(Left, Entry0, new Branch3(mb2.Left, mb2.Entry0, new Branch2(mb2.Right, e1, newRight)));

                        //      -15             0                                 -15          -5                              
                        //    /         |              \                          /       |         \                          
                        // -20       -10  -5             4      7              -20       -10           0                       
                        //  |       /   |   \          /    |     \             |        /   \       /        \                
                        //  x      a    b    c   1 2 3     5 6   8 9 10 11  =>  ?       a     b     c        4     7           
                        //  |      |    |    |                                  |       |     |     |      /    |     \        
                        //  ?      ?    ?    ?                                  ?       ?     ?     ?    1 2 3  5 6   8 9 10 11
                        if (Middle is Branch3 mb3)
                            return new Branch3(Left, Entry0, 
                                new Branch2(new Branch2(mb3.Left, mb3.Entry0, mb3.Middle), mb3.Entry1, new Branch2(mb3.Right, e1, newRight)));
                    }

                    return new Branch3(Left, Entry0, new Branch2(Middle, Entry1, newRight));
                }

                var e0 = Entry0;
                if (hash < e0.Hash) 
                {
                    // todo: @wip
                }

                if (hash > e0.Hash && hash < e1.Hash) 
                {
                    // todo: @wip
                }

                if (hash == e0.Hash)
                {
                    // todo: @wip
                }

                if (hash == e1.Hash)
                {
                    // todo: @wip
                }

                return this;
            }
        }
    }

    /// <summary>ImHashMap methods</summary>
    public static class ImHashMap234
    {
        /// <summary>Enumerates all the map entries from the left to the right and from the bottom to top</summary>
        [MethodImpl((MethodImplOptions)256)]
        public static IEnumerable<ImHashMap234<K, V>.ValueEntry> Enumerate<K, V>(this ImHashMap234<K, V> map, 
            List<ImHashMap234<K, V>> parentStack = null) // todo: @perf replace the List with the more lightweight alternative, the bad thing that we cannot pass the `ref` array into the method returning IEnumerable
        {
            if (map == ImHashMap234<K, V>.Empty)
                yield break;
            if (map is ImHashMap234<K, V>.Entry e)
            {
                if (e is ImHashMap234<K, V>.ValueEntry v) yield return v;
                else foreach (var c in ((ImHashMap234<K, V>.ConflictsEntry)e).Conflicts) yield return c;
                yield break;
            }

            var parentIndex = -1;
            while (true)
            {
                if (map is ImHashMap234<K, V>.Branch)
                {
                    if (parentStack == null)
                        parentStack = new List<ImHashMap234<K, V>>(2);
                    if (++parentIndex >= parentStack.Count)
                        parentStack.Add(map);
                    else
                        parentStack[parentIndex] = map;
                    map = map is ImHashMap234<K, V>.Branch2 b2 ? b2.Left : ((ImHashMap234<K, V>.Branch3)map).Left;
                    continue;
                }
                
                if (map is ImHashMap234<K, V>.Leaf2 l2)
                {
                    if (l2.Entry0 is ImHashMap234<K, V>.ValueEntry v0) yield return v0;
                    else foreach (var c in ((ImHashMap234<K, V>.ConflictsEntry)l2.Entry0).Conflicts) yield return c;
                    if (l2.Entry1 is ImHashMap234<K, V>.ValueEntry v1) yield return v1;
                    else foreach (var c in ((ImHashMap234<K, V>.ConflictsEntry)l2.Entry1).Conflicts) yield return c;
                }
                else if (map is ImHashMap234<K, V>.Leaf3 l3)
                {
                    if (l3.Entry0 is ImHashMap234<K, V>.ValueEntry v0) yield return v0;
                    else foreach (var c in ((ImHashMap234<K, V>.ConflictsEntry)l3.Entry0).Conflicts) yield return c;
                    if (l3.Entry1 is ImHashMap234<K, V>.ValueEntry v1) yield return v1;
                    else foreach (var c in ((ImHashMap234<K, V>.ConflictsEntry)l3.Entry1).Conflicts) yield return c;
                    if (l3.Entry2 is ImHashMap234<K, V>.ValueEntry v2) yield return v2;
                    else foreach (var c in ((ImHashMap234<K, V>.ConflictsEntry)l3.Entry2).Conflicts) yield return c;
                }
                else if (map is ImHashMap234<K, V>.Leaf3Plus1 l31)
                {
                    var p = l31.Plus;
                    var ph = p.Hash;
                    var l = l31.L3;
                    var e0  = l.Entry0;
                    var e1  = l.Entry1;
                    var e2  = l.Entry2;

                    ImHashMap234<K, V>.Entry swap = null;
                    if (ph < e2.Hash)
                    {
                        swap = e2; e2 = p; p = swap;
                        if (ph < e1.Hash)
                        {
                            swap = e1; e1 = e2; e2 = swap;
                            if (ph < e0.Hash)
                            {
                                swap = e0; e0 = e1; e1 = swap;
                            }
                        }
                    }

                    if (e0 is ImHashMap234<K, V>.ValueEntry v0) yield return v0;
                    else foreach (var c in ((ImHashMap234<K, V>.ConflictsEntry)e0).Conflicts) yield return c;
                    if (e1 is ImHashMap234<K, V>.ValueEntry v1) yield return v1;
                    else foreach (var c in ((ImHashMap234<K, V>.ConflictsEntry)e1).Conflicts) yield return c;
                    if (e2 is ImHashMap234<K, V>.ValueEntry v2) yield return v2;
                    else foreach (var c in ((ImHashMap234<K, V>.ConflictsEntry)e2).Conflicts) yield return c;
                    if (p  is ImHashMap234<K, V>.ValueEntry v3) yield return v3;
                    else foreach (var c in ((ImHashMap234<K, V>.ConflictsEntry)p).Conflicts)  yield return c;
                }
                else if (map is ImHashMap234<K, V>.Leaf5 l5)
                {
                    if (l5.Entry0 is ImHashMap234<K, V>.ValueEntry v0) yield return v0;
                    else foreach (var c in ((ImHashMap234<K, V>.ConflictsEntry)l5.Entry0).Conflicts) yield return c;
                    if (l5.Entry1 is ImHashMap234<K, V>.ValueEntry v1) yield return v1;
                    else foreach (var c in ((ImHashMap234<K, V>.ConflictsEntry)l5.Entry1).Conflicts) yield return c;
                    if (l5.Entry2 is ImHashMap234<K, V>.ValueEntry v2) yield return v2;
                    else foreach (var c in ((ImHashMap234<K, V>.ConflictsEntry)l5.Entry2).Conflicts) yield return c;
                    if (l5.Entry3 is ImHashMap234<K, V>.ValueEntry v3) yield return v3;
                    else foreach (var c in ((ImHashMap234<K, V>.ConflictsEntry)l5.Entry3).Conflicts) yield return c;
                    if (l5.Entry4 is ImHashMap234<K, V>.ValueEntry v4) yield return v4;
                    else foreach (var c in ((ImHashMap234<K, V>.ConflictsEntry)l5.Entry4).Conflicts) yield return c;
                }
                else if (map is ImHashMap234<K, V>.Leaf5Plus1 l51)
                {
                    var p = l51.Plus;
                    var ph = p.Hash;
                    var l = l51.L5;
                    var e0  = l.Entry0;
                    var e1  = l.Entry1;
                    var e2  = l.Entry2;
                    var e3  = l.Entry3;
                    var e4  = l.Entry4;

                    ImHashMap234<K, V>.Entry swap = null;
                    if (ph < e4.Hash)
                    {
                        swap = e4; e4 = p; p = swap;
                        if (ph < e3.Hash)
                        {
                            swap = e3; e3 = e4; e4 = swap;
                            if (ph < e2.Hash)
                            {
                                swap = e2; e2 = e3; e3 = swap;
                                if (ph < e1.Hash)
                                {
                                    swap = e1; e1 = e2; e2 = swap;
                                    if (ph < e0.Hash)
                                    {
                                        swap = e0; e0 = e1; e1 = swap;
                                    }
                                }
                            }
                        }
                    }

                    if (e0 is ImHashMap234<K, V>.ValueEntry v0) yield return v0;
                    else foreach (var c in ((ImHashMap234<K, V>.ConflictsEntry)e0).Conflicts) yield return c;
                    if (e1 is ImHashMap234<K, V>.ValueEntry v1) yield return v1;
                    else foreach (var c in ((ImHashMap234<K, V>.ConflictsEntry)e1).Conflicts) yield return c;
                    if (e2 is ImHashMap234<K, V>.ValueEntry v2) yield return v2;
                    else foreach (var c in ((ImHashMap234<K, V>.ConflictsEntry)e2).Conflicts) yield return c;
                    if (e3 is ImHashMap234<K, V>.ValueEntry v3) yield return v3;
                    else foreach (var c in ((ImHashMap234<K, V>.ConflictsEntry)e3).Conflicts) yield return c;
                    if (e4 is ImHashMap234<K, V>.ValueEntry v4) yield return v4;
                    else foreach (var c in ((ImHashMap234<K, V>.ConflictsEntry)e4).Conflicts) yield return c;
                    if (p  is ImHashMap234<K, V>.ValueEntry v5) yield return v5;
                    else foreach (var c in ((ImHashMap234<K, V>.ConflictsEntry)p).Conflicts)  yield return c;
                }
                else if (map is ImHashMap234<K, V>.Leaf5Plus1Plus1 l52)
                {
<<<<<<< HEAD
                    var p   = l511.Plus;
                    var lp  = l511.L.Plus;
                    var l   = l511.L.L5;
=======
                    var p   = l52.Plus;
                    var ph  = p.Hash;
                    var lp  = l52.L.Plus;
                    var lph = lp.Hash;
                    var l = l52.L.L5;
>>>>>>> 2986fad8
                    var e0  = l.Entry0;
                    var e1  = l.Entry1;
                    var e2  = l.Entry2;
                    var e3  = l.Entry3;
                    var e4  = l.Entry4;

                    ImHashMap234<K, V>.Entry _ = null;
                    ImHashMap234<K, V>.Leaf5Plus1Plus1.SortEntriesByHash(ref e0, ref e1, ref e2, ref e3, ref e4, ref lp, ref p, ref _);

                    if (e0 is ImHashMap234<K, V>.ValueEntry v0) yield return v0;
                    else foreach (var c in ((ImHashMap234<K, V>.ConflictsEntry)e0).Conflicts) yield return c;
                    if (e1 is ImHashMap234<K, V>.ValueEntry v1) yield return v1;
                    else foreach (var c in ((ImHashMap234<K, V>.ConflictsEntry)e1).Conflicts) yield return c;
                    if (e2 is ImHashMap234<K, V>.ValueEntry v2) yield return v2;
                    else foreach (var c in ((ImHashMap234<K, V>.ConflictsEntry)e2).Conflicts) yield return c;
                    if (e3 is ImHashMap234<K, V>.ValueEntry v3) yield return v3;
                    else foreach (var c in ((ImHashMap234<K, V>.ConflictsEntry)e3).Conflicts) yield return c;
                    if (e4 is ImHashMap234<K, V>.ValueEntry v4) yield return v4;
                    else foreach (var c in ((ImHashMap234<K, V>.ConflictsEntry)e4).Conflicts) yield return c;
                    if (lp is ImHashMap234<K, V>.ValueEntry v5) yield return v5;
                    else foreach (var c in ((ImHashMap234<K, V>.ConflictsEntry)lp).Conflicts) yield return c;
                    if (p  is ImHashMap234<K, V>.ValueEntry v6) yield return v6;
                    else foreach (var c in ((ImHashMap234<K, V>.ConflictsEntry)p).Conflicts)  yield return c;
                }
                else if (map is ImHashMap234<K, V>.Leaf5Plus1Plus1Plus1 l53)
                {
                    var p   = l53.Plus;
                    var ph  = p.Hash;
                    var lp  = l53.L.Plus;
                    var lph = lp.Hash;
                    var llp  = l53.L.L.Plus;
                    var llph = llp.Hash;
                    var l = l53.L.L.L5;
                    var e0  = l.Entry0;
                    var e1  = l.Entry1;
                    var e2  = l.Entry2;
                    var e3  = l.Entry3;
                    var e4  = l.Entry4;

                    ImHashMap234<K, V>.Entry swap = null;
                    if (llph < e4.Hash)
                    {
                        swap = e4; e4 = llp; llp = swap;
                        if (llph < e3.Hash)
                        {
                            swap = e3; e3 = e4; e4 = swap;
                            if (llph < e2.Hash)
                            {
                                swap = e2; e2 = e3; e3 = swap;
                                if (llph < e1.Hash)
                                {
                                    swap = e1; e1 = e2; e2 = swap;
                                    if (llph < e0.Hash)
                                    {
                                        swap = e0; e0 = e1; e1 = swap;
                                    }
                                }
                            }
                        }
                    }
                    if (lph < llp.Hash)
                    {
                        swap = llp; llp = lp; lp = swap;
                        if (lph < e4.Hash)
                        {
                            swap = e4; e4 = llp; llp = swap;
                            if (lph < e3.Hash)
                            {
                                swap = e3; e3 = e4; e4 = swap;
                                if (lph < e2.Hash)
                                {
                                    swap = e2; e2 = e3; e3 = swap;
                                    if (lph < e1.Hash)
                                    {
                                        swap = e1; e1 = e2; e2 = swap;
                                        if (lph < e0.Hash)
                                        {
                                            swap = e0; e0 = e1; e1 = swap;
                                        }
                                    }
                                }
                            }
                        }
                    }
                    if (ph < lp.Hash)
                    {
                        swap = lp; lp = p; p = swap;
                        if (ph < llp.Hash)
                        {
                            swap = llp; llp = lp; lp = swap;
                            if (ph < e4.Hash)
                            {
                                swap = e4; e4 = llp; llp = swap;
                                if (ph < e3.Hash)
                                {
                                    swap = e3; e3 = e4; e4 = swap;
                                    if (ph < e2.Hash)
                                    {
                                        swap = e2; e2 = e3; e3 = swap;
                                        if (ph < e1.Hash)
                                        {
                                            swap = e1; e1 = e2; e2 = swap;
                                            if (ph < e0.Hash)
                                            {
                                                swap = e0; e0 = e1; e1 = swap;
                                            }
                                        }
                                    }
                                }
                            }
                        }
                    }
    
                    if (e0 is ImHashMap234<K, V>.ValueEntry v0) yield return v0;
                    else foreach (var c in ((ImHashMap234<K, V>.ConflictsEntry)e0).Conflicts) yield return c;
                    if (e1 is ImHashMap234<K, V>.ValueEntry v1) yield return v1;
                    else foreach (var c in ((ImHashMap234<K, V>.ConflictsEntry)e1).Conflicts) yield return c;
                    if (e2 is ImHashMap234<K, V>.ValueEntry v2) yield return v2;
                    else foreach (var c in ((ImHashMap234<K, V>.ConflictsEntry)e2).Conflicts) yield return c;
                    if (e3 is ImHashMap234<K, V>.ValueEntry v3) yield return v3;
                    else foreach (var c in ((ImHashMap234<K, V>.ConflictsEntry)e3).Conflicts) yield return c;
                    if (e4 is ImHashMap234<K, V>.ValueEntry v4) yield return v4;
                    else foreach (var c in ((ImHashMap234<K, V>.ConflictsEntry)e4).Conflicts) yield return c;
                    if (llp is ImHashMap234<K, V>.ValueEntry v5) yield return v5;
                    else foreach (var c in ((ImHashMap234<K, V>.ConflictsEntry)llp).Conflicts) yield return c;
                    if (lp is ImHashMap234<K, V>.ValueEntry v6) yield return v6;
                    else foreach (var c in ((ImHashMap234<K, V>.ConflictsEntry)lp).Conflicts)  yield return c;
                    if (p  is ImHashMap234<K, V>.ValueEntry v7) yield return v7;
                    else foreach (var c in ((ImHashMap234<K, V>.ConflictsEntry)p).Conflicts)   yield return c;
                }

                if (parentIndex == -1)
                    break; // we yield the leaf and there is nothing in stack - we are DONE!

                map = parentStack[parentIndex]; // otherwise get the parent
                if (map is ImHashMap234<K, V>.Branch2 pb2) 
                {
                    if (pb2.Entry0 is ImHashMap234<K, V>.ValueEntry v) yield return v;
                    else foreach (var c in ((ImHashMap234<K, V>.ConflictsEntry)pb2.Entry0).Conflicts) yield return c;
                    map = pb2.Right;
                    --parentIndex; // we done with the this level handled the Left (previously) and the Right (now)
                }
                else 
                {
                    // let's treat the b3 as the b2 tree
                    //                  20           40                                      20
                    //         /               |            \                       /                   \ 
                    //    10    13            30             50         =>     10    13                  40
                    //   /    |    \        /    \         /    \             /    |    \            /            \        
                    // 8 9  11 12  14 15 25 26  35 36   45 46   55 56       8 9  11 12  14 15       30             50      
                    //                                                                            /    \         /    \    
                    //                                                                         25 26  35 36   45 46   55 56
                    var pb3 = (ImHashMap234<K, V>.Branch3)map;
                    {
                        if (pb3.Entry0 is ImHashMap234<K, V>.ValueEntry v) yield return v;
                        else foreach (var c in ((ImHashMap234<K, V>.ConflictsEntry)pb3.Entry0).Conflicts) yield return c;
                        map = pb3.RightBranch;
                        --parentIndex; // we done with the this level handled the Left and the Middle (previously) and the Right (now)
                    }
                }
            }
        }

        /// <summary>Looks up for the key using its hash code and checking the key with `object.Equals` for equality,
        ///  returns found value or the default value if not found</summary>
        [MethodImpl((MethodImplOptions)256)]
        public static V GetValueOrDefault<K, V>(this ImHashMap234<K, V> map, int hash, K key)
        {
            var e = map.GetEntryOrDefault(hash);
            if (e is ImHashMap234<K, V>.ValueEntry v)
            {
                if (v.Key.Equals(key))
                    return v.Value;
            }
            else if (e is ImHashMap234<K, V>.ConflictsEntry c)
            {
                foreach (var x in c.Conflicts) 
                    if (x.Key.Equals(key))
                        return x.Value;
            }
            return default(V);
        }

        /// <summary>Looks up for the key using its hash code and checking the key with `object.Equals` for equality,
        /// returns found value or the default value if not found</summary>
        [MethodImpl((MethodImplOptions)256)]
        public static V GetValueOrDefault<K, V>(this ImHashMap234<K, V> map, K key) =>
            map.GetValueOrDefault(key.GetHashCode(), key);

        /// <summary>Looks up for the key using its hash code and checking the key with `object.ReferenceEquals` for equality,
        ///  returns found value or the default value if not found</summary>
        [MethodImpl((MethodImplOptions)256)]
        public static V GetValueOrDefaultReferenceEqual<K, V>(this ImHashMap234<K, V> map, int hash, K key) where K : class
        {
            var e = map.GetEntryOrDefault(hash);
            if (e is ImHashMap234<K, V>.ValueEntry v)
            {
                if (v.Key == key)
                    return v.Value;
            }
            else if (e is ImHashMap234<K, V>.ConflictsEntry c)
            {
                foreach (var x in c.Conflicts) 
                    if (x.Key == key)
                        return x.Value;
            }
            return default(V);
        }

        /// <summary>Looks up for the key using its hash code and checking the key with `object.Equals` for equality,
        /// returns the `true` and the found value or `false`</summary>
        [MethodImpl((MethodImplOptions)256)]
        public static bool TryFind<K, V>(this ImHashMap234<K, V> map, int hash, K key, out V value)
        {
            var e = map.GetEntryOrDefault(hash);
            if (e is ImHashMap234<K, V>.ValueEntry v)
            {
                if (v.Key.Equals(key))
                {
                    value = v.Value;
                    return true;
                }
            }
            else if (e is ImHashMap234<K, V>.ConflictsEntry c)
            {
                foreach (var x in c.Conflicts) 
                    if (x.Key.Equals(key)) 
                    {
                        value = x.Value;
                        return true;
                    }
            }

            value = default(V);
            return false;
        }

        /// <summary>Looks up for the key using its hash code and checking the key equality with the `ReferenceEquals`, 
        /// returns the `true` and the found value or `false`</summary>
        [MethodImpl((MethodImplOptions)256)]
        public static bool TryFindReferenceEqual<K, V>(this ImHashMap234<K, V> map, int hash, K key, out V value) where K : class
        {
            var e = map.GetEntryOrDefault(hash);

            if (e is ImHashMap234<K, V>.ValueEntry v)
            {
                if (v.Key == key)
                {
                    value = v.Value;
                    return true;
                }
            }
            else if (e is ImHashMap234<K, V>.ConflictsEntry c)
            {
                foreach (var x in c.Conflicts) 
                    if (x.Key == key) 
                    {
                        value = x.Value;
                        return true;
                    }
            }

            value = default(V);
            return false;
        }

        /// <summary>Looks up for the key using its hash code and returns the `true` and the found value or `false`</summary>
        [MethodImpl((MethodImplOptions)256)]
        public static bool TryFind<K, V>(this ImHashMap234<K, V> map, K key, out V value) =>
            map.TryFind(key.GetHashCode(), key, out value);

        /// <summary>Adds or updates the value by key in the map, always returning the modified map.</summary>
        [MethodImpl((MethodImplOptions)256)]
        public static ImHashMap234<K, V> AddOrUpdate<K, V>(this ImHashMap234<K, V> map, int hash, K key, V value) =>
            map.AddOrUpdateEntry(hash, new ImHashMap234<K, V>.ValueEntry(hash, key, value));

        /// <summary>Adds or updates the value by key in the map, always returning the modified map.</summary>
        [MethodImpl((MethodImplOptions)256)]
        public static ImHashMap234<K, V> AddOrUpdate<K, V>(this ImHashMap234<K, V> map, K key, V value)
        {
            var hash = key.GetHashCode();
            return map.AddOrUpdateEntry(hash, new ImHashMap234<K, V>.ValueEntry(hash, key, value));
        }

        /// <summary>Produces the new map with the new entry or keeps the existing map if the entry with the key is already present</summary>
        [MethodImpl((MethodImplOptions)256)]
        public static ImHashMap234<K, V> AddOrKeep<K, V>(this ImHashMap234<K, V> map, int hash, K key, V value) =>
            map.AddOrKeepEntry(hash, new ImHashMap234<K, V>.ValueEntry(hash, key, value));

        /// <summary>Produces the new map with the new entry or keeps the existing map if the entry with the key is already present</summary>
        [MethodImpl((MethodImplOptions)256)]
        public static ImHashMap234<K, V> AddOrKeep<K, V>(this ImHashMap234<K, V> map, K key, V value)
        {
            var hash = key.GetHashCode();
            return map.AddOrKeepEntry(hash, new ImHashMap234<K, V>.ValueEntry(hash, key, value));
        }

        /// <summary>Returns the map without the entry with the specified hash and key if it is found in the map.</summary>
        [MethodImpl((MethodImplOptions)256)]
        public static ImHashMap234<K, V> Remove<K, V>(this ImHashMap234<K, V> map, int hash, K key) =>
            map.RemoveEntry(hash, key);

        /// <summary>Returns the map without the entry with the specified hash and key if it is found in the map.</summary>
        [MethodImpl((MethodImplOptions)256)]
        public static ImHashMap234<K, V> Remove<K, V>(this ImHashMap234<K, V> map, K key) =>
            // it make sense to have the condition here to prevent the probably costly `GetHashCode()` for the empty map.
            map == ImHashMap234<K, V>.Empty ? map : map.RemoveEntry(key.GetHashCode(), key);
    }

    /// <summary>
    /// The fixed array of maps (partitions) where the first key bits are used to locate the partion to lookup into.
    /// Note: The partition array is NOT immutable and operates by swapping the updated partition (map) with the new one.
    /// The default partitions count it "carefully selected" to be 16:
    /// - Not too big to waste the space for the small collection and to fit (hopefully) into the cache line (16 of 4 byte pointer = 64 bytes)
    /// - Not too short to diminish the benifits of partioning
    /// </summary>
    public static class PartitionedHashMap234
    {
        /// <summary>Default number of partions</summary>
        public const int PART_COUNT_POWER_OF_TWO = 16;

        /// <summary>The default mask to partition the key</summary>
        public const int PART_HASH_MASK = PART_COUNT_POWER_OF_TWO - 1;

        /// <summary>Creates the new collection with the empty partions</summary>
        [MethodImpl((MethodImplOptions)256)]
        public static ImHashMap234<K, V>[] CreateEmpty<K, V>(int partCountPowerOfTwo = PART_COUNT_POWER_OF_TWO)
        {
            var parts = new ImHashMap234<K, V>[partCountPowerOfTwo];
            for (var i = 0; i < parts.Length; ++i)
                parts[i] = ImHashMap234<K, V>.Empty;
            return parts;
        }

        /// <summary>Looks up for the key using its hash code and checking the key with `object.Equals` for equality,
        /// returns the `true` and the found value or `false`</summary>
        [MethodImpl((MethodImplOptions)256)]
        public static bool TryFind<K, V>(this ImHashMap234<K, V>[] parts, int hash, K key, out V value, int partHashMask = PART_HASH_MASK)
        {
            var p = parts[hash & partHashMask];
            if (p != null) 
                return p.TryFind(hash, key, out value);
            value = default(V);
            return false;
        }

        /// <summary>Looks up for the key using its hash code and checking the key with `object.Equals` for equality,
        /// returns the `true` and the found value or `false`</summary>
        [MethodImpl((MethodImplOptions)256)]
        public static bool TryFind<K, V>(this ImHashMap234<K, V>[] parts, K key, out V value, int partHashMask = PART_HASH_MASK) =>
            parts.TryFind(key.GetHashCode(), key, out value, partHashMask);

        /// <summary>Looks up for the key using its hash code and checking the key with `object.ReferenceEquals` for equality,
        /// returns the `true` and the found value or `false`</summary>
        [MethodImpl((MethodImplOptions)256)]
        public static bool TryFindReferenceEqual<K, V>(this ImHashMap234<K, V>[] parts, int hash, K key, out V value, int partHashMask = PART_HASH_MASK)
            where K : class
        {
            var p = parts[hash & partHashMask];
            if (p != null) 
                return p.TryFindReferenceEqual(hash, key, out value);
            value = default(V);
            return false;
        }

        /// <summary>Looks up for the key using its hash code and checking the key with `object.ReferenceEquals` for equality,
        /// returns the `true` and the found value or `false`</summary>
        [MethodImpl((MethodImplOptions)256)]
        public static bool TryFindReferenceEqual<K, V>(this ImHashMap234<K, V>[] parts, K key, out V value, int partHashMask = PART_HASH_MASK)
            where K : class => parts.TryFindReferenceEqual(key.GetHashCode(), key, out value, partHashMask);

        /// <summary>Looks up for the key using its hash code and checking the key with `object.Equals` for equality,
        ///  returns found value or the default value if not found</summary>
        [MethodImpl((MethodImplOptions)256)]
        public static V GetValueOrDefault<K, V>(this ImHashMap234<K, V>[] parts, int hash, K key, int partHashMask = PART_HASH_MASK)
        {
            var p = parts[hash & partHashMask];
            return p != null ? p.GetValueOrDefault(hash, key) : default(V);
        }

        /// <summary>Looks up for the key using its hash code and checking the key with `object.Equals` for equality,
        /// returns found value or the default value if not found</summary>
        [MethodImpl((MethodImplOptions)256)]
        public static V GetValueOrDefault<K, V>(this ImHashMap234<K, V>[] parts, K key, int partHashMask = PART_HASH_MASK) =>
            parts.GetValueOrDefault(key.GetHashCode(), key, partHashMask);

        /// <summary>Looks up for the key using its hash code and checking the key with `object.ReferenceEquals` for equality,
        ///  returns found value or the default value if not found</summary>
        [MethodImpl((MethodImplOptions)256)]
        public static V GetValueOrDefaultReferenceEqual<K, V>(this ImHashMap234<K, V>[] parts, int hash, K key, int partHashMask = PART_HASH_MASK) where K : class
        {
            var p = parts[hash & partHashMask];
            return p != null ? p.GetValueOrDefaultReferenceEqual(hash, key) : default(V);
        }

        /// <summary>Looks up for the key using its hash code and checking the key with `object.ReferenceEquals` for equality,
        ///  returns found value or the default value if not found</summary>
        [MethodImpl((MethodImplOptions)256)]
        public static V GetValueOrDefaultReferenceEqual<K, V>(this ImHashMap234<K, V>[] parts, K key, int partHashMask = PART_HASH_MASK) where K : class => 
            parts.GetValueOrDefaultReferenceEqual(key.GetHashCode(), key, partHashMask);

        /// <summary>Returns THE SAME partitioned map BUT with updated partion</summary>
        [MethodImpl((MethodImplOptions)256)]
        public static void AddOrUpdate<K, V>(this ImHashMap234<K, V>[] parts, int hash, K key, V value, int partHashMask = PART_HASH_MASK)
        {
            ref var part = ref parts[hash & partHashMask];
            var p = part;
            if (Interlocked.CompareExchange(ref part, p.AddOrUpdate(hash, key, value), p) != p)
                RefAddOrUpdatePart(ref part, hash, key, value);
        }

        /// <summary>Returns THE SAME partitioned map BUT with updated partion</summary>
        [MethodImpl((MethodImplOptions) 256)]
        public static void AddOrUpdate<K, V>(this ImHashMap234<K, V>[] parts, K key, V value, int partHashMask = PART_HASH_MASK) =>
            parts.AddOrUpdate(key.GetHashCode(), key, value, partHashMask);

        /// <summary>Updates the ref to the part with the new version and retries if the someone changed the part in between</summary>
        public static void RefAddOrUpdatePart<K, V>(ref ImHashMap234<K, V> part, int hash, K key, V value) =>
            Ref.Swap(ref part, hash, key, value, (x, h, k, v) => x.AddOrUpdate(h, k, v));
    }
}<|MERGE_RESOLUTION|>--- conflicted
+++ resolved
@@ -734,6 +734,7 @@
 
                 var l5 = L5;
                 var e0 = l5.Entry0;
+
                 var e1 = l5.Entry1;
                 var e2 = l5.Entry2;
                 var e3 = l5.Entry3;
@@ -829,18 +830,14 @@
 
 #if !DEBUG
             /// <inheritdoc />
-            public override string ToString() => "leaf5+2{" + Plus + " + " + L + "}";
+            public override string ToString() => "leaf5+1+1{" + Plus + " + " + L + "}";
 #endif
 
             /// <inheritdoc />
             public override Entry GetEntryOrDefault(int hash)
             {
                 if (hash == Plus.Hash)
-<<<<<<< HEAD
                     return Plus;
-=======
-                    return Plus; 
->>>>>>> 2986fad8
                 if (hash == L.Plus.Hash)
                     return L.Plus;
                 var l = L.L5;
@@ -885,11 +882,11 @@
                 if (hash == e4.Hash)
                     return new Leaf5Plus1Plus1(p, new Leaf5Plus1(lp, new Leaf5(e0, e1, e2, e3, e4.Update(entry))));
 
-<<<<<<< HEAD
                 Entry e = entry;
                 SortEntriesByHash(ref e0, ref e1, ref e2, ref e3, ref e4, ref lp, ref p, ref e);
-=======
-                return new Leaf5Plus1Plus1Plus1(entry, this);
+
+                // todo: @perf find the way to reuse the Leaf5
+                return new Branch2(new Leaf5(e0, e1, e2, e3, e4), lp, new Leaf2(p, e));
             }
 
             /// <inheritdoc />
@@ -923,307 +920,6 @@
                 if (hash == e4.Hash)
                     return (e4 = e4.Keep(entry)) == l5.Entry4 ? this : new Leaf5Plus1Plus1(p, new Leaf5Plus1(lp, new Leaf5(e0, e1, e2, e3, e4)));
 
-               return new Leaf5Plus1Plus1Plus1(entry, this);
-            }
-
-            /// <inheritdoc />
-            public override ImHashMap234<K, V> RemoveEntry(int hash, K key)
-            {
-                var p  = Plus;
-                var ph = p.Hash;
-                if (ph == hash)
-                    return (p = p.TryRemove(key)) == Plus ? this : p == null ? L : (ImHashMap234<K, V>)new Leaf5Plus1Plus1(p, L);
-
-                var lp  = L.Plus;
-                var lph = lp.Hash;
-                if (lph == hash)
-                    return (lp = lp.TryRemove(key)) == Plus ? this : lp == null ? new Leaf5Plus1(p, L.L5) : (ImHashMap234<K, V>)new Leaf5Plus1Plus1(p, new Leaf5Plus1(lp, L.L5));
-
-                var l5 = L.L5;
-                var e0 = l5.Entry0;
-                var e1 = l5.Entry1;
-                var e2 = l5.Entry2;
-                var e3 = l5.Entry3;
-                var e4 = l5.Entry4;
-
-                if (hash == e0.Hash)
-                    return (e0 = e0.TryRemove(key)) == l5.Entry0 
-                        ? this : e0 != null ? (ImHashMap234<K, V>)new Leaf5Plus1Plus1(p, new Leaf5Plus1(lp, new Leaf5(e0, e1, e2, e3, e4))) :
-                    lph < e1.Hash ? new Leaf5Plus1(p, new Leaf5(lp, e1, e2, e3, e4)) :
-                    lph < e2.Hash ? new Leaf5Plus1(p, new Leaf5(e1, lp, e2, e3, e4)) :
-                    lph < e3.Hash ? new Leaf5Plus1(p, new Leaf5(e1, e2, lp, e3, e4)) :
-                    lph < e4.Hash ? new Leaf5Plus1(p, new Leaf5(e1, e2, e3, lp, e4)) :
-                                    new Leaf5Plus1(p, new Leaf5(e1, e2, e3, e4, lp));
-
-                if (hash == e1.Hash)
-                    return (e1 = e1.TryRemove(key)) == l5.Entry1 
-                        ? this : e1 != null ? (ImHashMap234<K, V>)new Leaf5Plus1Plus1(p, new Leaf5Plus1(lp, new Leaf5(e0, e1, e2, e3, e4))) :
-                    lph < e0.Hash ? new Leaf5Plus1(p, new Leaf5(lp, e0, e2, e3, e4)) :
-                    lph < e2.Hash ? new Leaf5Plus1(p, new Leaf5(e0, lp, e2, e3, e4)) :
-                    lph < e3.Hash ? new Leaf5Plus1(p, new Leaf5(e0, e2, lp, e3, e4)) :
-                    lph < e4.Hash ? new Leaf5Plus1(p, new Leaf5(e0, e2, e3, lp, e4)) :
-                                    new Leaf5Plus1(p, new Leaf5(e0, e2, e3, e4, lp));
-
-                if (hash == e2.Hash)
-                    return (e2 = e2.TryRemove(key)) == l5.Entry2 
-                        ? this : e2 != null ? (ImHashMap234<K, V>)new Leaf5Plus1Plus1(p, new Leaf5Plus1(lp, new Leaf5(e0, e1, e2, e3, e4))) :
-                    lph < e0.Hash ? new Leaf5Plus1(p, new Leaf5(lp, e0, e1, e3, e4)) :
-                    lph < e1.Hash ? new Leaf5Plus1(p, new Leaf5(e0, lp, e1, e3, e4)) :
-                    lph < e3.Hash ? new Leaf5Plus1(p, new Leaf5(e0, e1, lp, e3, e4)) :
-                    lph < e4.Hash ? new Leaf5Plus1(p, new Leaf5(e0, e1, e3, lp, e4)) :
-                                    new Leaf5Plus1(p, new Leaf5(e0, e1, e3, e4, lp));
-
-                if (hash == e3.Hash)
-                
-                    return (e3 = e3.TryRemove(key)) == l5.Entry3 
-                        ? this : e3 != null ? (ImHashMap234<K, V>)new Leaf5Plus1Plus1(p, new Leaf5Plus1(lp, new Leaf5(e0, e1, e2, e3, e4))) :
-                    lph < e0.Hash ? new Leaf5Plus1(p, new Leaf5(lp, e0, e1, e2, e4)) :
-                    lph < e1.Hash ? new Leaf5Plus1(p, new Leaf5(e0, lp, e1, e2, e4)) :
-                    lph < e2.Hash ? new Leaf5Plus1(p, new Leaf5(e0, e1, lp, e2, e4)) :
-                    lph < e4.Hash ? new Leaf5Plus1(p, new Leaf5(e0, e1, e2, lp, e4)) :
-                                    new Leaf5Plus1(p, new Leaf5(e0, e1, e2, e4, lp));
-
-                if (hash == e4.Hash)
-                    return (e4 = e4.TryRemove(key)) == l5.Entry4 
-                        ? this : e4 != null ? (ImHashMap234<K, V>)new Leaf5Plus1Plus1(p, new Leaf5Plus1(lp, new Leaf5(e0, e1, e2, e3, e4))) :
-                    lph < e0.Hash ? new Leaf5Plus1(p, new Leaf5(lp, e0, e1, e2, e3)) :
-                    lph < e1.Hash ? new Leaf5Plus1(p, new Leaf5(e0, lp, e1, e2, e3)) :
-                    lph < e2.Hash ? new Leaf5Plus1(p, new Leaf5(e0, e1, lp, e2, e3)) :
-                    lph < e3.Hash ? new Leaf5Plus1(p, new Leaf5(e0, e1, e2, lp, e3)) :
-                                    new Leaf5Plus1(p, new Leaf5(e0, e1, e2, e3, lp));
-
-                return this;
-            }
-        }
-
-        /// <summary>Leaf with 5 entries</summary>
-        public sealed class Leaf5Plus1Plus1Plus1 : ImHashMap234<K, V>
-        {
-            /// <summary>Plus entry</summary>
-            public readonly Entry Plus;
-            /// <summary>Dangling Leaf5</summary>
-            public readonly Leaf5Plus1Plus1 L;
-
-            /// <summary>Constructs the leaf</summary>
-            public Leaf5Plus1Plus1Plus1(Entry plus, Leaf5Plus1Plus1 l)
-            {
-                Plus = plus;
-                L    = l;
-            }
-
-#if !DEBUG
-            /// <inheritdoc />
-            public override string ToString() => "leaf5+3{" + Plus + " + " + L + "}";
-#endif
-
-            /// <inheritdoc />
-            public override Entry GetEntryOrDefault(int hash)
-            {
-                if (hash == Plus.Hash)
-                    return Plus; 
-                if (hash == L.Plus.Hash)
-                    return L.Plus;
-                if (hash == L.L.Plus.Hash)
-                    return L.L.Plus;
-                var l = L.L.L5;
-                return 
-                    hash == l.Entry0.Hash ? l.Entry0 :
-                    hash == l.Entry1.Hash ? l.Entry1 :
-                    hash == l.Entry2.Hash ? l.Entry2 :
-                    hash == l.Entry3.Hash ? l.Entry3 :
-                    hash == l.Entry4.Hash ? l.Entry4 :
-                    null;
-            }
-
-            /// <inheritdoc />
-            public override ImHashMap234<K, V> AddOrUpdateEntry(int hash, ValueEntry entry)
-            {
-                var p = Plus;
-                var ph = p.Hash;
-                if (ph == hash)
-                    return new Leaf5Plus1Plus1Plus1(p.Update(entry), L);
-
-                var lp = L.Plus;
-                var lph = lp.Hash;
-                if (lph == hash)
-                    return new Leaf5Plus1Plus1Plus1(p, new Leaf5Plus1Plus1(lp.Update(entry), L.L));
-
-                var llp = L.L.Plus;
-                var llph = llp.Hash;
-                if (llph == hash)
-                    return new Leaf5Plus1Plus1Plus1(p, new Leaf5Plus1Plus1(lp, new Leaf5Plus1(llp.Update(entry), L.L.L5)));
-
-                var l = L.L.L5;
-                var e0 = l.Entry0;
-                var e1 = l.Entry1;
-                var e2 = l.Entry2;
-                var e3 = l.Entry3;
-                var e4 = l.Entry4;
-
-                if (hash == e0.Hash) 
-                    return new Leaf5Plus1Plus1Plus1(p, new Leaf5Plus1Plus1(lp, new Leaf5Plus1(llp, new Leaf5(e0.Update(entry), e1, e2, e3, e4))));
-                if (hash == e1.Hash) 
-                    return new Leaf5Plus1Plus1Plus1(p, new Leaf5Plus1Plus1(lp, new Leaf5Plus1(llp, new Leaf5(e0, e1.Update(entry), e2, e3, e4))));
-                if (hash == e2.Hash)
-                    return new Leaf5Plus1Plus1Plus1(p, new Leaf5Plus1Plus1(lp, new Leaf5Plus1(llp, new Leaf5(e0, e1, e2.Update(entry), e3, e4))));
-                if (hash == e3.Hash) 
-                    return new Leaf5Plus1Plus1Plus1(p, new Leaf5Plus1Plus1(lp, new Leaf5Plus1(llp, new Leaf5(e0, e1, e2, e3.Update(entry), e4))));
-                if (hash == e4.Hash)
-                    return new Leaf5Plus1Plus1Plus1(p, new Leaf5Plus1Plus1(lp, new Leaf5Plus1(llp, new Leaf5(e0, e1, e2, e3, e4.Update(entry)))));
-
-                // Insert the added entry and the Plus entry into the correct position starting from the last to the first entry (e4 -> e0),
-                // because we assume the addition of inscreasing hash (keys) is the more often case.
-                // The order at the end should be the follwing: 
-                // e0 < e1 < e2 < e3 < e4 < llp < lp < p < entry
-
-                Entry swap = null;
-                if (llph < e4.Hash)
-                {
-                    swap = e4; e4 = llp; llp = swap;
-                    if (llph < e3.Hash)
-                    {
-                        swap = e3; e3 = e4; e4 = swap;
-                        if (llph < e2.Hash)
-                        {
-                            swap = e2; e2 = e3; e3 = swap;
-                            if (llph < e1.Hash)
-                            {
-                                swap = e1; e1 = e2; e2 = swap;
-                                if (llph < e0.Hash)
-                                {
-                                    swap = e0; e0 = e1; e1 = swap;
-                                }
-                            }
-                        }
-                    }
-                }
-                if (lph < llp.Hash)
-                {
-                    swap = llp; llp = lp; lp = swap;
-                    if (lph < e4.Hash)
-                    {
-                        swap = e4; e4 = llp; llp = swap;
-                        if (lph < e3.Hash)
-                        {
-                            swap = e3; e3 = e4; e4 = swap;
-                            if (lph < e2.Hash)
-                            {
-                                swap = e2; e2 = e3; e3 = swap;
-                                if (lph < e1.Hash)
-                                {
-                                    swap = e1; e1 = e2; e2 = swap;
-                                    if (lph < e0.Hash)
-                                    {
-                                        swap = e0; e0 = e1; e1 = swap;
-                                    }
-                                }
-                            }
-                        }
-                    }
-                }
-                if (ph < lp.Hash)
-                {
-                    swap = lp; lp = p; p = swap;
-                    if (ph < llp.Hash)
-                    {
-                        swap = llp; llp = lp; lp = swap;
-                        if (ph < e4.Hash)
-                        {
-                            swap = e4; e4 = llp; llp = swap;
-                            if (ph < e3.Hash)
-                            {
-                                swap = e3; e3 = e4; e4 = swap;
-                                if (ph < e2.Hash)
-                                {
-                                    swap = e2; e2 = e3; e3 = swap;
-                                    if (ph < e1.Hash)
-                                    {
-                                        swap = e1; e1 = e2; e2 = swap;
-                                        if (ph < e0.Hash)
-                                        {
-                                            swap = e0; e0 = e1; e1 = swap;
-                                        }
-                                    }
-                                }
-                            }
-                        }
-                    }
-                }
-                Entry e = entry;
-                if (hash < p.Hash)
-                {
-                    swap = p; p = e; e = swap;
-                    if (hash < lp.Hash)
-                    {
-                        swap = lp; lp = p; p = swap;
-                        if (hash < llp.Hash)
-                        {
-                            swap = llp; llp = lp; lp = swap;
-                            if (hash < e4.Hash)
-                            {
-                                swap = e4; e4 = llp; llp = swap;
-                                if (hash < e3.Hash)
-                                {
-                                    swap = e3; e3 = e4; e4 = swap;
-                                    if (hash < e2.Hash)
-                                    {
-                                        swap = e2; e2 = e3; e3 = swap;
-                                        if (hash < e1.Hash)
-                                        {
-                                            swap = e1; e1 = e2; e2 = swap;
-                                            if (hash < e0.Hash)
-                                            {
-                                                swap = e0; e0 = e1; e1 = swap;
-                                            }
-                                        }
-                                    }
-                                }
-                            }
-                        }
-                    }
-                }
->>>>>>> 2986fad8
-
-                // todo: @perf find the way to reuse the Leaf5
-                return new Branch2(new Leaf5(e0, e1, e2, e3, e4), llp, new Leaf3(lp, p, e));
-            }
-
-            /// <inheritdoc />
-            public override ImHashMap234<K, V> AddOrKeepEntry(int hash, ValueEntry entry)
-            {
-                var p = Plus;
-                var ph = p.Hash;
-                if (ph == hash)
-                    return (p = p.Keep(entry)) == Plus ? this : (ImHashMap234<K, V>)new Leaf5Plus1Plus1(p, L.L);
-
-                var lp = L.Plus;
-                var lph = lp.Hash;
-                if (lph == hash)
-                    return (lp = lp.Keep(entry)) == L.Plus ? this : (ImHashMap234<K, V>)new Leaf5Plus1Plus1Plus1(p, new Leaf5Plus1Plus1(lp, L.L));
-
-                var llp = L.L.Plus;
-                var llph = llp.Hash;
-                if (llph == hash)
-                    return (llp = llp.Keep(entry)) == L.L.Plus ? this : (ImHashMap234<K, V>)new Leaf5Plus1Plus1Plus1(p, new Leaf5Plus1Plus1(lp, new Leaf5Plus1(llp, L.L.L5)));
-
-                var l = L.L.L5;
-                var e0 = l.Entry0;
-                var e1 = l.Entry1;
-                var e2 = l.Entry2;
-                var e3 = l.Entry3;
-                var e4 = l.Entry4;
-
-                if (hash == e0.Hash)
-                    return (e0 = e0.Keep(entry)) == l.Entry0 ? this : new Leaf5Plus1Plus1Plus1(p, new Leaf5Plus1Plus1(lp, new Leaf5Plus1(llp, new Leaf5(e0, e1, e2, e3, e4))));
-                if (hash == e1.Hash)
-                    return (e1 = e1.Keep(entry)) == l.Entry1 ? this : new Leaf5Plus1Plus1Plus1(p, new Leaf5Plus1Plus1(lp, new Leaf5Plus1(llp, new Leaf5(e0, e1, e2, e3, e4))));
-                if (hash == e2.Hash)
-                    return (e2 = e2.Keep(entry)) == l.Entry2 ? this : new Leaf5Plus1Plus1Plus1(p, new Leaf5Plus1Plus1(lp, new Leaf5Plus1(llp, new Leaf5(e0, e1, e2, e3, e4))));
-                if (hash == e3.Hash)
-                    return (e3 = e3.Keep(entry)) == l.Entry3 ? this : new Leaf5Plus1Plus1Plus1(p, new Leaf5Plus1Plus1(lp, new Leaf5Plus1(llp, new Leaf5(e0, e1, e2, e3, e4))));
-                if (hash == e4.Hash)
-                    return (e4 = e4.Keep(entry)) == l.Entry4 ? this : new Leaf5Plus1Plus1Plus1(p, new Leaf5Plus1Plus1(lp, new Leaf5Plus1(llp, new Leaf5(e0, e1, e2, e3, e4))));
-
                 Entry e = entry;
                 SortEntriesByHash(ref e0, ref e1, ref e2, ref e3, ref e4, ref lp, ref p, ref e);
 
@@ -1236,7 +932,6 @@
             {
                 var h = lp.Hash;
                 Entry swap = null;
-<<<<<<< HEAD
                 if (h < e4.Hash)
                 {
                     swap = e4; e4 = lp; lp = swap;
@@ -1250,21 +945,6 @@
                             {
                                 swap = e1; e1 = e2; e2 = swap;
                                 if (h < e0.Hash)
-=======
-                if (llph < e4.Hash)
-                {
-                    swap = e4; e4 = llp; llp = swap;
-                    if (llph < e3.Hash)
-                    {
-                        swap = e3; e3 = e4; e4 = swap;
-                        if (llph < e2.Hash)
-                        {
-                            swap = e2; e2 = e3; e3 = swap;
-                            if (llph < e1.Hash)
-                            {
-                                swap = e1; e1 = e2; e2 = swap;
-                                if (llph < e0.Hash)
->>>>>>> 2986fad8
                                 {
                                     swap = e0; e0 = e1; e1 = swap;
                                 }
@@ -1272,7 +952,6 @@
                         }
                     }
                 }
-<<<<<<< HEAD
 
                 h = p.Hash;
                 if (h < lp.Hash)
@@ -1291,24 +970,6 @@
                                 {
                                     swap = e1; e1 = e2; e2 = swap;
                                     if (h < e0.Hash)
-=======
-                if (lph < llp.Hash)
-                {
-                    swap = llp; llp = lp; lp = swap;
-                    if (lph < e4.Hash)
-                    {
-                        swap = e4; e4 = llp; llp = swap;
-                        if (lph < e3.Hash)
-                        {
-                            swap = e3; e3 = e4; e4 = swap;
-                            if (lph < e2.Hash)
-                            {
-                                swap = e2; e2 = e3; e3 = swap;
-                                if (lph < e1.Hash)
-                                {
-                                    swap = e1; e1 = e2; e2 = swap;
-                                    if (lph < e0.Hash)
->>>>>>> 2986fad8
                                     {
                                         swap = e0; e0 = e1; e1 = swap;
                                     }
@@ -1317,45 +978,11 @@
                         }
                     }
                 }
-<<<<<<< HEAD
                 if (e != null) 
-=======
-                if (ph < lp.Hash)
-                {
-                    swap = lp; lp = p; p = swap;
-                    if (ph < llp.Hash)
-                    {
-                        swap = llp; llp = lp; lp = swap;
-                        if (ph < e4.Hash)
-                        {
-                            swap = e4; e4 = llp; llp = swap;
-                            if (ph < e3.Hash)
-                            {
-                                swap = e3; e3 = e4; e4 = swap;
-                                if (ph < e2.Hash)
-                                {
-                                    swap = e2; e2 = e3; e3 = swap;
-                                    if (ph < e1.Hash)
-                                    {
-                                        swap = e1; e1 = e2; e2 = swap;
-                                        if (ph < e0.Hash)
-                                        {
-                                            swap = e0; e0 = e1; e1 = swap;
-                                        }
-                                    }
-                                }
-                            }
-                        }
-                    }
-                }
-                Entry e = entry;
-                if (hash < p.Hash)
->>>>>>> 2986fad8
                 {
                     h = e.Hash; 
                     if (h < p.Hash)
                     {
-<<<<<<< HEAD
                         swap = p; p = e; e = swap;
                         if (h < lp.Hash)
                         {
@@ -1373,25 +1000,6 @@
                                         {
                                             swap = e1; e1 = e2; e2 = swap;
                                             if (h < e0.Hash)
-=======
-                        swap = lp; lp = p; p = swap;
-                        if (hash < llp.Hash)
-                        {
-                            swap = llp; llp = lp; lp = swap;
-                            if (hash < e4.Hash)
-                            {
-                                swap = e4; e4 = llp; llp = swap;
-                                if (hash < e3.Hash)
-                                {
-                                    swap = e3; e3 = e4; e4 = swap;
-                                    if (hash < e2.Hash)
-                                    {
-                                        swap = e2; e2 = e3; e3 = swap;
-                                        if (hash < e1.Hash)
-                                        {
-                                            swap = e1; e1 = e2; e2 = swap;
-                                            if (hash < e0.Hash)
->>>>>>> 2986fad8
                                             {
                                                 swap = e0; e0 = e1; e1 = swap;
                                             }
@@ -1402,12 +1010,6 @@
                         }
                     }
                 }
-<<<<<<< HEAD
-=======
-
-                // todo: @perf find the way to reuse the Leaf5
-                return new Branch2(new Leaf5(e0, e1, e2, e3, e4), llp, new Leaf3(lp, p, e));
->>>>>>> 2986fad8
             }
 
             /// <inheritdoc />
@@ -1416,30 +1018,23 @@
                 var p  = Plus;
                 var ph = p.Hash;
                 if (ph == hash)
-                    return (p = p.TryRemove(key)) == Plus ? this : p == null ? L : (ImHashMap234<K, V>)new Leaf5Plus1Plus1Plus1(p, L);
+                    return (p = p.TryRemove(key)) == Plus ? this : p == null ? L : (ImHashMap234<K, V>)new Leaf5Plus1Plus1(p, L);
 
                 var lp  = L.Plus;
                 var lph = lp.Hash;
                 if (lph == hash)
-                    return (lp = lp.TryRemove(key)) == Plus ? this : lp == null ? new Leaf5Plus1Plus1(p, L.L) : 
-                        (ImHashMap234<K, V>)new Leaf5Plus1Plus1Plus1(p, new Leaf5Plus1Plus1(lp, L.L));
-
-                var llp  = L.L.Plus;
-                var llph = lp.Hash;
-                if (llph == hash)
-                    return (lp = lp.TryRemove(key)) == Plus ? this : lp == null ? new Leaf5Plus1Plus1(p, L.L) : 
-                        (ImHashMap234<K, V>)new Leaf5Plus1Plus1Plus1(p, new Leaf5Plus1Plus1(lp, new Leaf5Plus1(llp, L.L.L5)));
-
-                var l = L.L.L5;
-                var e0 = l.Entry0;
-                var e1 = l.Entry1;
-                var e2 = l.Entry2;
-                var e3 = l.Entry3;
-                var e4 = l.Entry4;
+                    return (lp = lp.TryRemove(key)) == Plus ? this : lp == null ? new Leaf5Plus1(p, L.L5) : (ImHashMap234<K, V>)new Leaf5Plus1Plus1(p, new Leaf5Plus1(lp, L.L5));
+
+                var l5 = L.L5;
+                var e0 = l5.Entry0;
+                var e1 = l5.Entry1;
+                var e2 = l5.Entry2;
+                var e3 = l5.Entry3;
+                var e4 = l5.Entry4;
 
                 if (hash == e0.Hash)
-                    return (e0 = e0.TryRemove(key)) == l.Entry0 
-                        ? this : e0 != null ? (ImHashMap234<K, V>)new Leaf5Plus1Plus1Plus1(p, new Leaf5Plus1Plus1(lp, new Leaf5Plus1(llp, new Leaf5(e0, e1, e2, e3, e4)))) :
+                    return (e0 = e0.TryRemove(key)) == l5.Entry0 
+                        ? this : e0 != null ? (ImHashMap234<K, V>)new Leaf5Plus1Plus1(p, new Leaf5Plus1(lp, new Leaf5(e0, e1, e2, e3, e4))) :
                     lph < e1.Hash ? new Leaf5Plus1(p, new Leaf5(lp, e1, e2, e3, e4)) :
                     lph < e2.Hash ? new Leaf5Plus1(p, new Leaf5(e1, lp, e2, e3, e4)) :
                     lph < e3.Hash ? new Leaf5Plus1(p, new Leaf5(e1, e2, lp, e3, e4)) :
@@ -1447,8 +1042,8 @@
                                     new Leaf5Plus1(p, new Leaf5(e1, e2, e3, e4, lp));
 
                 if (hash == e1.Hash)
-                    return (e1 = e1.TryRemove(key)) == l.Entry1 
-                        ? this : e1 != null ? (ImHashMap234<K, V>)new Leaf5Plus1Plus1Plus1(p, new Leaf5Plus1Plus1(lp, new Leaf5Plus1(llp, new Leaf5(e0, e1, e2, e3, e4)))) :
+                    return (e1 = e1.TryRemove(key)) == l5.Entry1 
+                        ? this : e1 != null ? (ImHashMap234<K, V>)new Leaf5Plus1Plus1(p, new Leaf5Plus1(lp, new Leaf5(e0, e1, e2, e3, e4))) :
                     lph < e0.Hash ? new Leaf5Plus1(p, new Leaf5(lp, e0, e2, e3, e4)) :
                     lph < e2.Hash ? new Leaf5Plus1(p, new Leaf5(e0, lp, e2, e3, e4)) :
                     lph < e3.Hash ? new Leaf5Plus1(p, new Leaf5(e0, e2, lp, e3, e4)) :
@@ -1456,8 +1051,8 @@
                                     new Leaf5Plus1(p, new Leaf5(e0, e2, e3, e4, lp));
 
                 if (hash == e2.Hash)
-                    return (e2 = e2.TryRemove(key)) == l.Entry2 
-                        ? this : e2 != null ? (ImHashMap234<K, V>)new Leaf5Plus1Plus1Plus1(p, new Leaf5Plus1Plus1(lp, new Leaf5Plus1(llp, new Leaf5(e0, e1, e2, e3, e4)))) :
+                    return (e2 = e2.TryRemove(key)) == l5.Entry2 
+                        ? this : e2 != null ? (ImHashMap234<K, V>)new Leaf5Plus1Plus1(p, new Leaf5Plus1(lp, new Leaf5(e0, e1, e2, e3, e4))) :
                     lph < e0.Hash ? new Leaf5Plus1(p, new Leaf5(lp, e0, e1, e3, e4)) :
                     lph < e1.Hash ? new Leaf5Plus1(p, new Leaf5(e0, lp, e1, e3, e4)) :
                     lph < e3.Hash ? new Leaf5Plus1(p, new Leaf5(e0, e1, lp, e3, e4)) :
@@ -1465,8 +1060,8 @@
                                     new Leaf5Plus1(p, new Leaf5(e0, e1, e3, e4, lp));
 
                 if (hash == e3.Hash)
-                    return (e3 = e3.TryRemove(key)) == l.Entry3 
-                        ? this : e3 != null ? (ImHashMap234<K, V>)new Leaf5Plus1Plus1Plus1(p, new Leaf5Plus1Plus1(lp, new Leaf5Plus1(llp, new Leaf5(e0, e1, e2, e3, e4)))) :
+                    return (e3 = e3.TryRemove(key)) == l5.Entry3 
+                        ? this : e3 != null ? (ImHashMap234<K, V>)new Leaf5Plus1Plus1(p, new Leaf5Plus1(lp, new Leaf5(e0, e1, e2, e3, e4))) :
                     lph < e0.Hash ? new Leaf5Plus1(p, new Leaf5(lp, e0, e1, e2, e4)) :
                     lph < e1.Hash ? new Leaf5Plus1(p, new Leaf5(e0, lp, e1, e2, e4)) :
                     lph < e2.Hash ? new Leaf5Plus1(p, new Leaf5(e0, e1, lp, e2, e4)) :
@@ -1474,8 +1069,8 @@
                                     new Leaf5Plus1(p, new Leaf5(e0, e1, e2, e4, lp));
 
                 if (hash == e4.Hash)
-                    return (e4 = e4.TryRemove(key)) == l.Entry4 
-                        ? this : e4 != null ? (ImHashMap234<K, V>)new Leaf5Plus1Plus1Plus1(p, new Leaf5Plus1Plus1(lp, new Leaf5Plus1(llp, new Leaf5(e0, e1, e2, e3, e4)))) :
+                    return (e4 = e4.TryRemove(key)) == l5.Entry4 
+                        ? this : e4 != null ? (ImHashMap234<K, V>)new Leaf5Plus1Plus1(p, new Leaf5Plus1(lp, new Leaf5(e0, e1, e2, e3, e4))) :
                     lph < e0.Hash ? new Leaf5Plus1(p, new Leaf5(lp, e0, e1, e2, e3)) :
                     lph < e1.Hash ? new Leaf5Plus1(p, new Leaf5(e0, lp, e1, e2, e3)) :
                     lph < e2.Hash ? new Leaf5Plus1(p, new Leaf5(e0, e1, lp, e2, e3)) :
@@ -1534,7 +1129,7 @@
                 {
                     var old = Right;
                     var aNew = old.AddOrUpdateEntry(hash, entry);
-                    if (aNew is Branch2 b2 && (old is Branch3 || old is Leaf5Plus1Plus1Plus1))
+                    if (aNew is Branch2 b2 && (old is Branch3 || old is Leaf5Plus1Plus1))
                         return new Branch3(Left, e0, b2);
                     return new Branch2(Left, e0, aNew);
                 }
@@ -1543,7 +1138,7 @@
                 {
                     var old = Left;
                     var aNew = old.AddOrUpdateEntry(hash, entry);
-                    if (aNew is Branch2 b2 && (old is Branch3 || old is Leaf5Plus1Plus1Plus1))
+                    if (aNew is Branch2 b2 && (old is Branch3 || old is Leaf5Plus1Plus1))
                         return new Branch3(b2.Left, b2.Entry0, new Branch2(b2.Right, e0, Right));
                     return new Branch2(aNew, e0, Right);
                 }
@@ -1561,7 +1156,7 @@
                     var aNew = old.AddOrKeepEntry(hash, entry);
                     if (aNew == old)
                         return this;
-                    if (aNew is Branch2 b2 && (old is Branch3 || old is Leaf5Plus1Plus1Plus1))
+                    if (aNew is Branch2 b2 && (old is Branch3 || old is Leaf5Plus1Plus1))
                         return new Branch3(Left, e0, b2);
                     return new Branch2(Left, e0, aNew);
                 }
@@ -1572,7 +1167,7 @@
                     var aNew = old.AddOrKeepEntry(hash, entry);
                     if (aNew == old)
                         return this;
-                    if (aNew is Branch2 b2 && (old is Branch3 || old is Leaf5Plus1Plus1Plus1))
+                    if (aNew is Branch2 b2 && (old is Branch3 || old is Leaf5Plus1Plus1))
                         return new Branch3(b2.Left, b2.Entry0, new Branch2(b2.Right, e0, Right));
                     return new Branch2(aNew, e0, Right);
                 }
@@ -1889,7 +1484,7 @@
                      // No need to call the Split method because we won't destruct the result branch
                     var old = Right;
                     var aNew = old.AddOrUpdateEntry(hash, entry);
-                    if (aNew is Branch2 b2 && (old is Branch3 || old is Leaf5Plus1Plus1Plus1))
+                    if (aNew is Branch2 b2 && (old is Branch3 || old is Leaf5Plus1Plus1))
                         return new Branch2(new Branch2(Left, Entry0, Middle), Entry1, aNew);
                     return new Branch3(Left, Entry0, new Branch2(Middle, Entry1, aNew));
                 }
@@ -1898,7 +1493,7 @@
                 {
                     var old = Left;
                     var aNew = old.AddOrUpdateEntry(hash, entry);
-                    if (aNew is Branch2 b2 && (old is Branch3 || old is Leaf5Plus1Plus1Plus1))
+                    if (aNew is Branch2 b2 && (old is Branch3 || old is Leaf5Plus1Plus1))
                         return new Branch2(aNew, Entry0, RightBranch);
                     return new Branch3(aNew, Entry0, RightBranch);
                 }
@@ -1907,7 +1502,7 @@
                 {
                     var old = Middle;
                     var aNew = old.AddOrUpdateEntry(hash, entry);
-                    if (aNew is Branch2 b2 && (old is Branch3 || old is Leaf5Plus1Plus1Plus1))
+                    if (aNew is Branch2 b2 && (old is Branch3 || old is Leaf5Plus1Plus1))
                         return new Branch2(new Branch2(Left, Entry0, b2.Left), b2.Entry0, new Branch2(b2.Right, Entry1, Right));
                     return new Branch3(Left, Entry0, new Branch2(aNew, Entry1, Right));
                 }
@@ -1930,7 +1525,7 @@
                     var aNew = old.AddOrKeepEntry(hash, entry);
                     if (aNew == old)
                         return this;
-                    if (aNew is Branch2 b2 && (old is Branch3 || old is Leaf5Plus1Plus1Plus1))
+                    if (aNew is Branch2 b2 && (old is Branch3 || old is Leaf5Plus1))
                         return new Branch2(new Branch2(Left, Entry0, Middle), Entry1, aNew);
                     return new Branch3(Left, Entry0, new Branch2(Middle, Entry1, aNew));
                 }
@@ -1941,7 +1536,7 @@
                     var aNew = old.AddOrKeepEntry(hash, entry);
                     if (aNew == old)
                         return this;
-                    if (aNew is Branch2 b2 && (old is Branch3 || old is Leaf5Plus1Plus1Plus1))
+                    if (aNew is Branch2 b2 && (old is Branch3 || old is Leaf5Plus1))
                         return new Branch2(aNew, Entry0, RightBranch);
                     return new Branch3(aNew, Entry0, RightBranch);
                 }
@@ -1952,7 +1547,7 @@
                     var aNew = old.AddOrKeepEntry(hash, entry);
                     if (aNew == old)
                         return this;
-                    if (aNew is Branch2 b2 && (old is Branch3 || old is Leaf5Plus1Plus1Plus1))
+                    if (aNew is Branch2 b2 && (old is Branch3 || old is Leaf5Plus1))
                         return new Branch2(new Branch2(Left, Entry0, b2.Left), b2.Entry0, new Branch2(b2.Right, Entry1, Right));
                     return new Branch3(Left, Entry0, new Branch2(aNew, Entry1, Right));
                 }
@@ -2078,10 +1673,9 @@
                     // todo: @wip
                 }
 
-                if (hash == e1.Hash)
-                {
+                //if (hash == e1.Hash)
                     // todo: @wip
-                }
+
 
                 return this;
             }
@@ -2227,19 +1821,11 @@
                     if (p  is ImHashMap234<K, V>.ValueEntry v5) yield return v5;
                     else foreach (var c in ((ImHashMap234<K, V>.ConflictsEntry)p).Conflicts)  yield return c;
                 }
-                else if (map is ImHashMap234<K, V>.Leaf5Plus1Plus1 l52)
-                {
-<<<<<<< HEAD
+                else if (map is ImHashMap234<K, V>.Leaf5Plus1Plus1 l511)
+                {
                     var p   = l511.Plus;
                     var lp  = l511.L.Plus;
                     var l   = l511.L.L5;
-=======
-                    var p   = l52.Plus;
-                    var ph  = p.Hash;
-                    var lp  = l52.L.Plus;
-                    var lph = lp.Hash;
-                    var l = l52.L.L5;
->>>>>>> 2986fad8
                     var e0  = l.Entry0;
                     var e1  = l.Entry1;
                     var e2  = l.Entry2;
@@ -2263,112 +1849,6 @@
                     else foreach (var c in ((ImHashMap234<K, V>.ConflictsEntry)lp).Conflicts) yield return c;
                     if (p  is ImHashMap234<K, V>.ValueEntry v6) yield return v6;
                     else foreach (var c in ((ImHashMap234<K, V>.ConflictsEntry)p).Conflicts)  yield return c;
-                }
-                else if (map is ImHashMap234<K, V>.Leaf5Plus1Plus1Plus1 l53)
-                {
-                    var p   = l53.Plus;
-                    var ph  = p.Hash;
-                    var lp  = l53.L.Plus;
-                    var lph = lp.Hash;
-                    var llp  = l53.L.L.Plus;
-                    var llph = llp.Hash;
-                    var l = l53.L.L.L5;
-                    var e0  = l.Entry0;
-                    var e1  = l.Entry1;
-                    var e2  = l.Entry2;
-                    var e3  = l.Entry3;
-                    var e4  = l.Entry4;
-
-                    ImHashMap234<K, V>.Entry swap = null;
-                    if (llph < e4.Hash)
-                    {
-                        swap = e4; e4 = llp; llp = swap;
-                        if (llph < e3.Hash)
-                        {
-                            swap = e3; e3 = e4; e4 = swap;
-                            if (llph < e2.Hash)
-                            {
-                                swap = e2; e2 = e3; e3 = swap;
-                                if (llph < e1.Hash)
-                                {
-                                    swap = e1; e1 = e2; e2 = swap;
-                                    if (llph < e0.Hash)
-                                    {
-                                        swap = e0; e0 = e1; e1 = swap;
-                                    }
-                                }
-                            }
-                        }
-                    }
-                    if (lph < llp.Hash)
-                    {
-                        swap = llp; llp = lp; lp = swap;
-                        if (lph < e4.Hash)
-                        {
-                            swap = e4; e4 = llp; llp = swap;
-                            if (lph < e3.Hash)
-                            {
-                                swap = e3; e3 = e4; e4 = swap;
-                                if (lph < e2.Hash)
-                                {
-                                    swap = e2; e2 = e3; e3 = swap;
-                                    if (lph < e1.Hash)
-                                    {
-                                        swap = e1; e1 = e2; e2 = swap;
-                                        if (lph < e0.Hash)
-                                        {
-                                            swap = e0; e0 = e1; e1 = swap;
-                                        }
-                                    }
-                                }
-                            }
-                        }
-                    }
-                    if (ph < lp.Hash)
-                    {
-                        swap = lp; lp = p; p = swap;
-                        if (ph < llp.Hash)
-                        {
-                            swap = llp; llp = lp; lp = swap;
-                            if (ph < e4.Hash)
-                            {
-                                swap = e4; e4 = llp; llp = swap;
-                                if (ph < e3.Hash)
-                                {
-                                    swap = e3; e3 = e4; e4 = swap;
-                                    if (ph < e2.Hash)
-                                    {
-                                        swap = e2; e2 = e3; e3 = swap;
-                                        if (ph < e1.Hash)
-                                        {
-                                            swap = e1; e1 = e2; e2 = swap;
-                                            if (ph < e0.Hash)
-                                            {
-                                                swap = e0; e0 = e1; e1 = swap;
-                                            }
-                                        }
-                                    }
-                                }
-                            }
-                        }
-                    }
-    
-                    if (e0 is ImHashMap234<K, V>.ValueEntry v0) yield return v0;
-                    else foreach (var c in ((ImHashMap234<K, V>.ConflictsEntry)e0).Conflicts) yield return c;
-                    if (e1 is ImHashMap234<K, V>.ValueEntry v1) yield return v1;
-                    else foreach (var c in ((ImHashMap234<K, V>.ConflictsEntry)e1).Conflicts) yield return c;
-                    if (e2 is ImHashMap234<K, V>.ValueEntry v2) yield return v2;
-                    else foreach (var c in ((ImHashMap234<K, V>.ConflictsEntry)e2).Conflicts) yield return c;
-                    if (e3 is ImHashMap234<K, V>.ValueEntry v3) yield return v3;
-                    else foreach (var c in ((ImHashMap234<K, V>.ConflictsEntry)e3).Conflicts) yield return c;
-                    if (e4 is ImHashMap234<K, V>.ValueEntry v4) yield return v4;
-                    else foreach (var c in ((ImHashMap234<K, V>.ConflictsEntry)e4).Conflicts) yield return c;
-                    if (llp is ImHashMap234<K, V>.ValueEntry v5) yield return v5;
-                    else foreach (var c in ((ImHashMap234<K, V>.ConflictsEntry)llp).Conflicts) yield return c;
-                    if (lp is ImHashMap234<K, V>.ValueEntry v6) yield return v6;
-                    else foreach (var c in ((ImHashMap234<K, V>.ConflictsEntry)lp).Conflicts)  yield return c;
-                    if (p  is ImHashMap234<K, V>.ValueEntry v7) yield return v7;
-                    else foreach (var c in ((ImHashMap234<K, V>.ConflictsEntry)p).Conflicts)   yield return c;
                 }
 
                 if (parentIndex == -1)
